<<<<<<< HEAD
"""This subpackage of `CHAP` contains `PipelineItem`s that are or can
be used in workflows for processing data from multiple different X-ray
techniques.

In addition, `CHAP.common` contains two subpackages of its own:
[`CHAP.common.models`](CHAP.common.models.md) contains tools for
validating input data in some `Processor`s.
[`CHAP.common.utils`](CHAP.common.utils.md) contains a
broad selection of utilities to assist in some common tasks that
appear in specific `Processor` implementations.
"""

from CHAP.common.reader import (BinaryFileReader,
                                NexusReader,
                                URLReader,
                                YAMLReader)
from CHAP.common.processor import (AsyncProcessor,
                                   IntegrationProcessor,
                                   IntegrateMapProcessor,
                                   MapProcessor,
                                   NexusToNumpyProcessor,
                                   NexusToXarrayProcessor,
                                   PrintProcessor,
                                   StrainAnalysisProcessor,
                                   XarrayToNexusProcessor,
                                   XarrayToNumpyProcessor)
from CHAP.common.writer import (ExtractArchiveWriter,
                                NexusWriter,
                                YAMLWriter)
=======
from CHAP.common.reader import (
    BinaryFileReader,
    NexusReader,
    URLReader,
    YAMLReader,
)
from CHAP.common.processor import (
    AsyncProcessor,
    IntegrationProcessor,
    IntegrateMapProcessor,
    MapProcessor,
    NexusToNumpyProcessor,
    NexusToXarrayProcessor,
    PrintProcessor,
    StrainAnalysisProcessor,
    XarrayToNexusProcessor,
    XarrayToNumpyProcessor,
)
from CHAP.common.writer import (
    ExtractArchiveWriter,
    NexusWriter,
    YAMLWriter,
    TXTWriter,
)
>>>>>>> 795063bb
<|MERGE_RESOLUTION|>--- conflicted
+++ resolved
@@ -1,4 +1,3 @@
-<<<<<<< HEAD
 """This subpackage of `CHAP` contains `PipelineItem`s that are or can
 be used in workflows for processing data from multiple different X-ray
 techniques.
@@ -11,24 +10,6 @@
 appear in specific `Processor` implementations.
 """
 
-from CHAP.common.reader import (BinaryFileReader,
-                                NexusReader,
-                                URLReader,
-                                YAMLReader)
-from CHAP.common.processor import (AsyncProcessor,
-                                   IntegrationProcessor,
-                                   IntegrateMapProcessor,
-                                   MapProcessor,
-                                   NexusToNumpyProcessor,
-                                   NexusToXarrayProcessor,
-                                   PrintProcessor,
-                                   StrainAnalysisProcessor,
-                                   XarrayToNexusProcessor,
-                                   XarrayToNumpyProcessor)
-from CHAP.common.writer import (ExtractArchiveWriter,
-                                NexusWriter,
-                                YAMLWriter)
-=======
 from CHAP.common.reader import (
     BinaryFileReader,
     NexusReader,
@@ -52,5 +33,4 @@
     NexusWriter,
     YAMLWriter,
     TXTWriter,
-)
->>>>>>> 795063bb
+)