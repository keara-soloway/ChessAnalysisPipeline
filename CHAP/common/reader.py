#!/usr/bin/env python
"""
File       : reader.py
Author     : Valentin Kuznetsov <vkuznet AT gmail dot com>
Description: Module for Writers used in multiple experiment-specific
             workflows.
"""

# System modules
from os.path import (
    isabs,
    isfile,
    join,
    splitext,
)
from sys import modules

# Third party modules
import numpy as np

# Local modules
from CHAP import Reader


class BinaryFileReader(Reader):
    """Reader for binary files."""
    def read(self, filename):
        """Return a content of a given binary file.

        :param filename: The name of the binary file to read from.
        :type filename: str
        :return: The file content.
        :rtype: binary
        """
        with open(filename, 'rb') as file:
            data = file.read()
        return data


class FabioImageReader(Reader):
    """Reader for images using the python package
    [`fabio`](https://fabio.readthedocs.io/en/main/).
    """
    def read(self, filename, frame=None):
        """Return the data from the image file(s) provided.

        :param filename: The image filename, or glob pattern for image
            filenames, to read.
        :type filename: str
        :param frame: The index of a specific frame to read from the
            file(s), defaults to `None`.
        :type filename: int, optional
        :returns: Image data as a numpy array (or list of numpy
            arrays, if a glob pattern matching more than one file was
            provided).
        """
        from glob import glob
        import fabio

        filenames = glob(filename)
        data = []
        for f in filenames:
            image = fabio.open(f, frame=frame)
            data.append(image.data)
            image.close()
        return data


class H5Reader(Reader):
    """Reader for h5 files."""
    def read(self, filename, h5path='/', idx=None):
        """Return the data object stored at `h5path` in an h5-file.

        :param filename: The name of the h5-file to read from.
        :type filename: str
        :param h5path: The path to a specific location in the h5 file
            to read data from, defaults to `'/'`.
        :type h5path: str, optional
        :return: The object indicated by `filename` and `h5path`.
        :rtype: object
        """
        # Third party modules
        from h5py import File

        data = File(filename, 'r')[h5path]
        if idx is not None:
            data = data[tuple(idx)]
        return data


class MapReader(Reader):
    """Reader for CHESS sample maps."""
    def read(
            self, filename=None, map_config=None, detector_names=None,
            inputdir=None):
        """Take a map configuration dictionary and return a
        representation of the map as a NeXus NXentry object. The
        NXentry's default data group will contain the raw data
        collected over the course of the map.

        :param filename: The name of a file with the map configuration
            to read and pass onto the constructor of
            `CHAP.common.models.map.MapConfig`.
        :type filename: str, optional
        :param map_config: A map configuration to be passed directly to
            the constructor of `CHAP.common.models.map.MapConfig`.
        :type map_config: dict, optional
        :param detector_names: Detector prefixes to include raw data
            for in the returned NeXus NXentry object.
        :type detector_names: list[str], optional
        :param inputdir: Input directory, used only if files in the
            input configuration are not absolute paths,
            defaults to `'.'`.
        :type inputdir: str, optional
        :return: Data from the provided map configuration.
        :rtype: nexusformat.nexus.NXentry
        """
        # Third party modules
        from json import dumps
        from nexusformat.nexus import (
            NXcollection,
            NXdata,
            NXentry,
            NXfield,
            NXsample,
        )

        # Local modules
        from CHAP.common.models.map import MapConfig

        raise RuntimeError('MapReader is obsolete, use MapProcessor')

        if filename is not None:
            if map_config is not None:
                raise RuntimeError('Specify either filename or map_config '
                                   'in common.MapReader, not both')
            # Read the map configuration from file
            if not isfile(filename):
                raise OSError(f'input file does not exist ({filename})')
            extension = splitext(filename)[1]
            if extension in ('.yml', '.yaml'):
                reader = YAMLReader()
            else:
                raise RuntimeError('input file has a non-implemented '
                                   f'extension ({filename})')
            map_config = reader.read(filename)
        elif not isinstance(map_config, dict):
            raise RuntimeError('Invalid parameter map_config in '
                               f'common.MapReader ({map_config})')

        # Validate the map configuration provided by constructing a
        # MapConfig
        map_config = MapConfig(**map_config, inputdir=inputdir)

        # Set up NXentry and add misc. CHESS-specific metadata
        nxentry = NXentry(name=map_config.title)
        nxentry.attrs['station'] = map_config.station
        nxentry.map_config = dumps(map_config.dict())
        nxentry.spec_scans = NXcollection()
        for scans in map_config.spec_scans:
            nxentry.spec_scans[scans.scanparsers[0].scan_name] = \
                NXfield(value=scans.scan_numbers,
                        attrs={'spec_file': str(scans.spec_file)})

        # Add sample metadata
        nxentry[map_config.sample.name] = NXsample(
            **map_config.sample.dict())

        # Set up default data group
        nxentry.data = NXdata()
        if map_config.map_type == 'structured':
            nxentry.data.attrs['axes'] = map_config.dims
        for dim in map_config.independent_dimensions:
            nxentry.data[dim.label] = NXfield(
                value=map_config.coords[dim.label],
                units=dim.units,
                attrs={'long_name': f'{dim.label} ({dim.units})',
                       'data_type': dim.data_type,
                       'local_name': dim.name})

        # Create empty NXfields for all scalar data present in the
        # provided map configuration
        signal = False
        auxilliary_signals = []
        for data in map_config.all_scalar_data:
            nxentry.data[data.label] = NXfield(
                value=np.zeros(map_config.shape),
                units=data.units,
                attrs={'long_name': f'{data.label} ({data.units})',
                       'data_type': data.data_type,
                       'local_name': data.name})
            if not signal:
                signal = data.label
            else:
                auxilliary_signals.append(data.label)
        if signal:
            nxentry.data.attrs['signal'] = signal
            nxentry.data.attrs['auxilliary_signals'] = auxilliary_signals

        # Create empty NXfields of appropriate shape for raw
        # detector data
        if detector_names is None:
            detector_names = []
        for detector_name in detector_names:
            if not isinstance(detector_name, str):
                detector_name = str(detector_name)
            detector_data = map_config.get_detector_data(
                detector_name, (0,) * len(map_config.shape))
            nxentry.data[detector_name] = NXfield(value=np.zeros(
                (*map_config.shape, *detector_data.shape)),
                dtype=detector_data.dtype)

        # Read and fill in maps of raw data
        if len(map_config.all_scalar_data) > 0 or detector_names:
            for map_index in np.ndindex(map_config.shape):
                for data in map_config.all_scalar_data:
                    nxentry.data[data.label][map_index] = map_config.get_value(
                        data, map_index)
                for detector_name in detector_names:
                    if not isinstance(detector_name, str):
                        detector_name = str(detector_name)
                    nxentry.data[detector_name][map_index] = \
                        map_config.get_detector_data(detector_name, map_index)

        return nxentry


class NexusReader(Reader):
    """Reader for NeXus files."""
    def read(self, filename, nxpath='/', nxmemory=2000):
        """Return the NeXus object stored at `nxpath` in a NeXus file.

        :param filename: The name of the NeXus file to read from.
        :type filename: str
        :param nxpath: The path to a specific location in the NeXus
            file tree to read from, defaults to `'/'`.
        :type nxpath: str, optional
        :raises nexusformat.nexus.NeXusError: If `filename` is not a
            NeXus file or `nxpath` is not in its tree.
        :return: The NeXus object indicated by `filename` and `nxpath`.
        :rtype: nexusformat.nexus.NXobject
        """
        # Third party modules
        from nexusformat.nexus import nxload
        from nexusformat.nexus.tree import NX_CONFIG
        NX_CONFIG['memory'] = nxmemory

        return nxload(filename)[nxpath]


class NXdataReader(Reader):
    """Reader for constructing an NXdata object from components."""
    def read(
            self, name, nxfield_params, signal_name, axes_names, attrs=None,
            inputdir='.'):
        """Return a basic NXdata object constructed from components.

        :param name: The name of the NXdata group.
        :type name: str
        :param nxfield_params: List of sets of parameters for
            `NXfieldReader` specifying the NXfields belonging to the
            NXdata.
        :type nxfield_params: list[dict]
        :param signal_name: Name of the signal for the NXdata (must be
            one of the names of the NXfields indicated in `nxfields`).
        :type signal: str
        :param axes_names: Name or names of the coordinate axes
            NXfields associated with the signal (must be names of
            NXfields indicated in `nxfields`).
        :type axes_names: Union[str, list[str]]
        :param attrs: Dictionary of additional attributes for the
            NXdata.
        :type attrs: dict, optional
        :param inputdir: Input directory, used only if files in the
            input configuration are not absolute paths,
            defaults to `'.'`.
        :type inputdir: str
        :returns: A new NXdata object.
        :rtype: nexusformat.nexus.NXdata
        """
        from nexusformat.nexus import NXdata

        # Read in NXfields
        nxfields = [NXfieldReader().read(**params, inputdir=inputdir)
                    for params in nxfield_params]
        nxfields = {nxfield.nxname: nxfield for nxfield in nxfields}

        # Get signal NXfield
        try:
            nxsignal = nxfields[signal_name]
        except Exception as exc:
            raise ValueError(
                '`signal_name` must be the name of one of the NXfields '
                'indicated in `nxfields`: , '.join(nxfields.keys())) from exc

        # Get axes NXfield(s)
        if isinstance(axes_names, str):
            axes_names = [axes_names]
        try:
            nxaxes = [nxfields[axis_name] for axis_name in axes_names]
        except Exception as exc:
            raise ValueError(
                '`axes_names` must contain only names of NXfields indicated '
                'in `nxfields`: ' + ', '.join(nxfields.keys())) from exc
        for i, nxaxis in enumerate(nxaxes):
            if len(nxaxis) != nxsignal.shape[i]:
                raise ValueError(
                    f'Shape mismatch on signal dimension {i}: signal '
                    + f'"{nxsignal.nxname}" has {nxsignal.shape[i]} values, '
                    + f'but axis "{nxaxis.nxname}" has {len(nxaxis)} values.')

        if attrs is None:
            attrs = {}
        result = NXdata(signal=nxsignal, axes=nxaxes, name=name, attrs=attrs,
                        **nxfields)
        self.logger.info(result.tree)
        return result


class NXfieldReader(Reader):
    """Reader for an NXfield with options to modify certain attributes.
    """
    def read(
            self, filename, nxpath, nxname=None, update_attrs=None,
            slice_params=None, inputdir='.'):
        """Return a copy of the indicated NXfield from the file. Name
        and attributes of the returned copy may be modified with the
        `nxname` and `update_attrs` keyword arguments.

        :param filename: Name of the NeXus file containing the NXfield
            to read.
        :type filename: str
        :param nxpath: Path in `nxfile` pointing to the NXfield to
           read.
        :type nxpath: str
        :param nxname: New name for the returned NXfield.
        :type nxname: str, optional
        :param update_attrs: Optional dictonary used to add to /
            update the original NXfield's attributes.
        :type update_attrs: dict, optional
        :param slice_params: Parameters for returning just a slice of
            the full field data. Slice parameters are provided in a
            list dictionaries with integer values for any / all of the
            following keys: `"start"`, `"end"`, `"step"`. Default
            values used are: `"start"` - `0`, `"end"` -- `None`,
            `"step"` -- `1`. The order of the list must correspond to
            the order of the field's axes.
        :type slice_params: list[dict[str, int]], optional
        :param inputdir: Input directory, used only if files in the
            input configuration are not absolute paths,
            defaults to `'.'`.
        :type inputdir: str
        :returns: A copy of the indicated NXfield (with name and
            attributes optionally modified).
        :rtype: nexusformat.nexus.NXfield
        """
        # Third party modules
        from nexusformat.nexus import (
            NXfield,
            nxload,
        )

        if not isabs(filename):
            filename = join(inputdir, filename)
        nxroot = nxload(filename)
        nxfield = nxroot[nxpath]

        if nxname is None:
            nxname = nxfield.nxname

        attrs = nxfield.attrs
        if update_attrs is not None:
            attrs.update(update_attrs)

        if slice_params is None:
            value = nxfield.nxdata
        else:
            if len(slice_params) < nxfield.ndim:
                slice_params.extend([{}] * (nxfield.ndim - len(slice_params)))
            if len(slice_params) > nxfield.ndim:
                slice_params = slice_params[0:nxfield.ndim]
            slices = ()
            default_slice = {'start': 0, 'end': None, 'step': 1}
            for s in slice_params:
                for k, v in default_slice.items():
                    if k not in s:
                        s[k] = v
                slices = (*slices, slice(s['start'], s['end'], s['step']))
            value = nxfield.nxdata[slices]

        nxfield = NXfield(value=value, name=nxname, attrs=attrs)
        self.logger.debug(f'Result -- nxfield.tree =\n{nxfield.tree}')

        return nxfield


class SpecReader(Reader):
    """Reader for CHESS SPEC scans."""
    def read(
            self, filename=None, config=None, detectors=None,
            inputdir=None):
        """Take a SPEC configuration filename or dictionary and return
        the raw data as a Nexus NXentry object.

        :param filename: The name of file with the SPEC configuration
            to read from to pass onto the constructor of
            `CHAP.common.models.map.SpecConfig`.
        :type filename: str, optional
        :param config: A SPEC configuration to be passed directly
            to the constructor of `CHAP.common.models.map.SpecConfig`.
        :type config: dict, optional
        :param detectors: Detector configurations of the detectors
            to include raw data for in the returned NeXus output,
            defaults to None (only a valid input for EDD).
        :type detectors: CHAP.common.models.map.DetectorConfig,
            optional
        :param inputdir: Input directory, used only if files in the
            input configuration are not absolute paths,
            defaults to `'.'`.
        :type inputdir: str
        :return: The data from the provided SPEC configuration.
        :rtype: nexusformat.nexus.NXroot
        """
        # Third party modules
        from json import dumps
        from nexusformat.nexus import (
            NXcollection,
            NXdata,
            NXentry,
            NXfield,
            NXroot,
        )

        # Local modules
        from CHAP.common.models.map import (
            Detector,
            DetectorConfig,
            SpecConfig,
        )

        if filename is not None:
            if config is not None:
                raise RuntimeError('Specify either filename or config '
                                   'in common.SpecReader, not both')
            # Read the map configuration from file
            if not isfile(filename):
                raise OSError(f'input file does not exist ({filename})')
            extension = splitext(filename)[1]
            if extension in ('.yml', '.yaml'):
                reader = YAMLReader()
            else:
                raise RuntimeError('input file has a non-implemented '
                                   f'extension ({filename})')
            config = reader.read(filename)
        elif not isinstance(config, dict):
            raise RuntimeError('Invalid parameter config in '
                               f'common.SpecReader ({config})')

        # Validate the SPEC configuration provided by constructing a
        # SpecConfig
        config = SpecConfig(**config, inputdir=inputdir)

        # Validate the detector configuration
        if detectors is None:
            if config.experiment_type != 'EDD':
                raise RuntimeError('Missing parameter detectors for '
                                   f'experiment type {config.experiment_type}')
        else:
            detectors = DetectorConfig(detectors=detectors)

        # Create the NXroot object
        nxroot = NXroot()
        nxentry = NXentry(name=config.experiment_type)
        nxroot[nxentry.nxname] = nxentry
        nxentry.set_default()

        # Set up NXentry and add misc. CHESS-specific metadata as well
        # as all spec_motors, scan_columns, and smb_pars, and the
        # detector info and raw detector data
        nxentry.config = dumps(config.dict())
        nxentry.attrs['station'] = config.station
        if config.experiment_type == 'EDD':
            if detectors is None:
                detectors_ids = None
            else:
                try:
                    detectors_ids = [int(d.id) for d in detectors.detectors]
                except:
                    detectors_ids = [d.id for d in detectors.detectors]
        nxentry.spec_scans = NXcollection()
#        nxpaths = []
        if config.experiment_type == 'EDD':
            detector_data_format = None
        for scans in config.spec_scans:
            nxscans = NXcollection()
            nxentry.spec_scans[f'{scans.scanparsers[0].scan_name}'] = nxscans
            nxscans.attrs['spec_file'] = str(scans.spec_file)
            nxscans.attrs['scan_numbers'] = scans.scan_numbers
            for scan_number in scans.scan_numbers:
                scanparser = scans.get_scanparser(scan_number)
                if config.experiment_type == 'EDD':
                    if detector_data_format is None:
                        detector_data_format = scanparser.detector_data_format
                    elif (scanparser.detector_data_format !=
                            detector_data_format):
                        raise ValueError(
                        'Mixing `spec` and `h5` data formats not implemented')
                nxscans[scan_number] = NXcollection()
                try:
                    nxscans[scan_number].spec_motors = dumps(
                        {k:float(v) for k,v
                         in scanparser.spec_positioner_values.items()})
                except:
                    pass
                try:
                    nxscans[scan_number].scan_columns = dumps(
                        {k:list(v) for k,v
                         in scanparser.spec_scan_data.items() if len(v)})
                except:
                    pass
                try:
                    nxscans[scan_number].smb_pars = dumps(
                        {k:v for k,v in scanparser.pars.items()})
                except:
                    pass
                try:
                    nxscans[scan_number].spec_scan_motor_mnes = dumps(
                        scanparser.spec_scan_motor_mnes)
                except:
                    pass
                if config.experiment_type == 'EDD':
                    nxdata = NXdata()
                    nxscans[scan_number].data = nxdata
#                    nxpaths.append(
#                        f'spec_scans/{nxscans.nxname}/{scan_number}/data')
                    nxdata.data = NXfield(
<<<<<<< HEAD
                       value=scanparser.get_detector_data(detectors_ids)[0])
=======
                        value=scanparser.get_detector_data(detectors_ids)[0])
>>>>>>> 20cffafd
                else:
                    nxdata = NXdata()
                    nxscans[scan_number].data = nxdata
#                    nxpaths.append(
#                        f'spec_scans/{nxscans.nxname}/{scan_number}/data')
                    for detector in detectors.detectors:
                        nxdata[detector.id] = NXfield(
                           value=scanparser.get_detector_data(detector.id))

        if detectors is None and config.experiment_type == 'EDD':
            if detector_data_format == 'spec':
                detectors = DetectorConfig(
                    detectors=[Detector(id='mca1')
                               for i in range(nxdata.data.shape[1])])
            else:
                detectors = DetectorConfig(
                    detectors=[
                        Detector(id=i) for i in range(nxdata.data.shape[1])])
        nxentry.detectors = dumps(detectors.dict())

        #return nxroot, nxpaths
        return nxroot


class URLReader(Reader):
    """Reader for data available over HTTPS."""
    def read(self, url, headers=None, timeout=10):
        """Make an HTTPS request to the provided URL and return the
        results. Headers for the request are optional.

        :param url: The URL to read.
        :type url: str
        :param headers: Headers to attach to the request.
        :type headers: dict, optional
        :param timeout: Timeout for the HTTPS request,
            defaults to `10`.
        :type timeout: int
        :return: The content of the response.
        :rtype: object
        """
        # System modules
        import requests

        if headers is None:
            headers = {}
        resp = requests.get(url, headers=headers, timeout=timeout)
        data = resp.content

        self.logger.debug(f'Response content: {data}')

        return data


class YAMLReader(Reader):
    """Reader for YAML files."""
    def read(self, filename):
        """Return a dictionary from the contents of a yaml file.

        :param filename: The name of the YAML file to read from.
        :type filename: str
        :return: The contents of the file.
        :rtype: dict
        """
        # Third party modules
        import yaml

        with open(filename) as file:
            data = yaml.safe_load(file)
        return data


if __name__ == '__main__':
    # Local modules
    from CHAP.reader import main

    main()<|MERGE_RESOLUTION|>--- conflicted
+++ resolved
@@ -534,11 +534,7 @@
 #                    nxpaths.append(
 #                        f'spec_scans/{nxscans.nxname}/{scan_number}/data')
                     nxdata.data = NXfield(
-<<<<<<< HEAD
-                       value=scanparser.get_detector_data(detectors_ids)[0])
-=======
                         value=scanparser.get_detector_data(detectors_ids)[0])
->>>>>>> 20cffafd
                 else:
                     nxdata = NXdata()
                     nxscans[scan_number].data = nxdata
