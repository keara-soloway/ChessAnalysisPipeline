--- conflicted
+++ resolved
@@ -53,24 +53,11 @@
             reader = reader_class()
             reader_kwargs = reader_config[reader_name]
 
-<<<<<<< HEAD
-#            _valid_read_args = {}
-#            allowed_args = inspect.getfullargspec(self._read).args \
-#                           + inspect.getfullargspec(self._read).kwonlyargs
-#            for k, v in _read_kwargs.items():
-#                if k in allowed_args:
-#                    _valid_read_args[k] = v
-#                else:
-#                    self.logger.warning(f'Ignoring invalid arg to _read: {k}')
-
-            data.extend(reader.read(**reader_kwargs))
-=======
             # Combine keyword arguments to MultipleReader.read with
             # those to the reader giving precedence to those in the
             # latter
             combined_kwargs = {**_read_kwargs, **reader_kwargs}
             data.extend(reader.read(**combined_kwargs))
->>>>>>> 6a457150
 
         self.logger.info(f'Finished "read" in {time()-t0:.3f} seconds\n')
 
