#!/usr/bin/env python

# System modules
import os

# Third party modules
import numpy as np

# Local modules
from CHAP.reader import Reader

class EddMapReader(Reader):
    """Reader for taking an EDD-style .par file and returning a
    `MapConfig` representing one of the datasets in the
    file. Independent dimensions are determined automatically, and a
    specific set of items to use for extra scalar datasets to include
    are hard-coded in. The raw data is read if detector_names are
    specified."""
    def read(self, parfile, dataset_id, detector_names=None):
        """Return a validated `MapConfig` object representing an EDD
        dataset.

        :param parfile: Name of the EDD-style .par file containing the
            dataset.
        :type parfile: str
        :param dataset_id: Number of the dataset in the .par file
            to return as a map.
        :type dataset_id: int
        :param detector_names: Detector prefixes for the raw data.
        :type detector_names: list[str], optional
        :returns: Map configuration packaged with the appropriate
            value for 'schema'.
        :rtype: PipelineData
        """
        # Local modules
        from CHAP.common.models.map import MapConfig
        from CHAP.pipeline import PipelineData
        from CHAP.utils.general import list_to_string
        from CHAP.utils.parfile import ParFile
        from CHAP.utils.scanparsers import SMBMCAScanParser as ScanParser

        if detector_names is not None:
            assert is_str_series(detector_names, raise_error=True)

        parfile = ParFile(parfile)
        self.logger.debug(f'spec_file: {parfile.spec_file}')

        # Get list of scan numbers for the dataset
        dataset_ids = np.asarray(parfile.get_values('dataset_id'))
        dataset_rows_i = np.argwhere(
            np.where(
                np.asarray(dataset_ids) == dataset_id, 1, 0)).flatten()
        scan_nos = [parfile.data[i][parfile.scann_i] for i in dataset_rows_i\
                    if parfile.data[i][parfile.scann_i] in \
                        parfile.good_scan_numbers()]
        self.logger.debug(f'Scan numbers: {list_to_string(scan_nos)}')
        spec_scans = [dict(spec_file=parfile.spec_file, scan_numbers=scan_nos)]

        # Get scan type for this dataset
        scan_types = parfile.get_values('scan_type', scan_numbers=scan_nos)
        if any([st != scan_types[0] for st in scan_types]):
            msg = 'Only one scan type per dataset is suported.'
            self.logger.error(msg)
            raise Exception(msg)
        scan_type = scan_types[0]
        self.logger.debug(f'Scan type: {scan_type}')

        # Based on scan type, get independent_dimensions for the map
        # Start by adding labx, laby, labz, and omega. Any "extra"
        # dimensions will be sqeezed out of the map later.
        independent_dimensions = [
            dict(label='labx', units='mm', data_type='smb_par',
                 name='labx'),
            dict(label='laby', units='mm', data_type='smb_par',
                 name='laby'),
            dict(label='labz', units='mm', data_type='smb_par',
                 name='labz'),
            dict(label='ometotal', units='degrees', data_type='smb_par',
                 name='ometotal')
        ]
        scalar_data = []
        attrs = {}
        if scan_type != 0:
            self.logger.warning(
                'Assuming all fly axes parameters are identical for all scans')
            attrs['fly_axis_labels'] = []
            axes_labels = {1: 'fly_labx', 2: 'fly_laby', 3: 'fly_labz',
                           4: 'fly_ometotal'}
            axes_units = {1: 'mm', 2: 'mm', 3: 'mm', 4: 'degrees'}
            axes_added = []
            scanparser = ScanParser(parfile.spec_file, scan_nos[0])
            def add_fly_axis(fly_axis_index):
                if fly_axis_index in axes_added:
                    return
                fly_axis_key = scanparser.pars[f'fly_axis{fly_axis_index}']
                independent_dimensions.append(dict(
                    label=axes_labels[fly_axis_key],
                    data_type='spec_motor',
                    units=axes_units[fly_axis_key],
                    name=scanparser.spec_scan_motor_mnes[fly_axis_index]))
                axes_added.append(fly_axis_index)
                attrs['fly_axis_labels'].append(axes_labels[fly_axis_key])
            add_fly_axis(0)
            if scan_type in (2, 3, 5):
                add_fly_axis(1)
            if scan_type == 5:
                scalar_data.append(dict(
                    label='bin_axis', units='n/a', data_type='smb_par',
                    name='bin_axis'))
                attrs['bin_axis_label'] = axes_labels[
                    scanparser.pars['bin_axis']].replace('fly_', '')

        # Add in the usual extra scalar data maps for EDD
        scalar_data.extend([
            dict(label='SCAN_N', units='n/a', data_type='smb_par',
                 name='SCAN_N'),
            dict(label='rsgap_size', units='mm', data_type='smb_par',
                 name='rsgap_size'),
            dict(label='x_effective', units='mm', data_type='smb_par',
                 name='x_effective'),
            dict(label='z_effective', units='mm', data_type='smb_par',
                 name='z_effective'),
        ])

        # Construct initial map config dictionary
        scanparser = ScanParser(parfile.spec_file, scan_nos[0])
        map_config_dict = dict(
            title=f'{scanparser.scan_name}_dataset{dataset_id}',
            station='id1a3',
            experiment_type='EDD',
            sample=dict(name=scanparser.scan_name),
            spec_scans=[
                dict(spec_file=parfile.spec_file, scan_numbers=scan_nos)],
            independent_dimensions=independent_dimensions,
            scalar_data=scalar_data,
            presample_intensity=dict(name='a3ic1', data_type='scan_column'),
            postsample_intensity=dict(name='diode', data_type='scan_column'),
            dwell_time_actual=dict(name='sec', data_type='scan_column'),
            attrs=attrs,
        )
        map_config = MapConfig(**map_config_dict)

        # Add lab coordinates to the map's scalar_data only if they
        # are NOT already one of the sqeezed map's
        # independent_dimensions.
        lab_dims = [
            dict(label='labx', units='mm', data_type='smb_par', name='labx'),
            dict(label='laby', units='mm', data_type='smb_par', name='laby'),
            dict(label='labz', units='mm', data_type='smb_par', name='labz'),
            dict(label='ometotal', units='degrees', data_type='smb_par',
                 name='ometotal')
        ]
        for dim in lab_dims:
            if dim not in independent_dimensions:
                scalar_data.append(dim)

        # Convert list of scan_numbers to string notation
        scan_numbers = map_config_dict['spec_scans'][0]['scan_numbers']
        map_config_dict['spec_scans'][0]['scan_numbers'] = list_to_string(
            scan_numbers)

        # For now overrule the map type to be always unstructured
        # Later take out the option of structured entirely from
        # MapConfig
        map_config_dict['map_type'] = 'unstructured'

        return map_config_dict


class EddMPIMapReader(Reader):
    """Reader for taking an EDD-style .par file and returning a
    representing one of the datasets in the file as a NeXus NXentry
    object. Independent dimensions are determined automatically, and a
    specific set of items to use for extra scalar datasets to include
    are hard-coded in."""
    def read(self, parfile, dataset_id, detector_names):
        """Return a NeXus NXentry object after validating the
        `MapConfig` object representing an EDD dataset.

        :param parfile: Name of the EDD-style .par file containing the
            dataset.
        :type parfile: str
        :param dataset_id: Number of the dataset in the .par file
            to return as a map.
        :type dataset_id: int
        :param detector_names: Detector prefixes for the raw data.
        :type detector_names: list[str]
        :returns: The EDD map including the raw data packaged with the
            appropriate value for 'schema'.
        :rtype: PipelineData
        """
        # Third party modules
        from json import dumps
        from nexusformat.nexus import (
            NXcollection,
            NXdata,
            NXentry,
            NXfield,
            NXsample,
        )

        # Local modules
        from CHAP.common.models.map import MapConfig
        from CHAP.pipeline import PipelineData
        from CHAP.utils.general import list_to_string
        from CHAP.utils.parfile import ParFile
        from chess_scanparsers import SMBMCAScanParser as ScanParser

        assert is_str_series(detector_names, raise_error=True)

        parfile = ParFile(parfile)
        self.logger.debug(f'spec_file: {parfile.spec_file}')

        # Get list of scan numbers for the dataset
        dataset_ids = np.asarray(parfile.get_values('dataset_id'))
        dataset_rows_i = np.argwhere(
            np.where(
                np.asarray(dataset_ids) == dataset_id, 1, 0)).flatten()
        scan_nos = [parfile.data[i][parfile.scann_i] for i in dataset_rows_i\
                    if parfile.data[i][parfile.scann_i] in \
                        parfile.good_scan_numbers()]
        self.logger.debug(f'Scan numbers: {scan_nos}')
        spec_scans = [dict(spec_file=parfile.spec_file, scan_numbers=scan_nos)]

        # Get scan type for this dataset
        scan_types = parfile.get_values('scan_type', scan_numbers=scan_nos)
        if any([st != scan_types[0] for st in scan_types]):
            msg = 'Only one scan type per dataset is suported.'
            self.logger.error(msg)
            raise Exception(msg)
        scan_type = scan_types[0]
        self.logger.debug(f'Scan type: {scan_type}')

        # Based on scan type, get independent_dimensions for the map
        # Start by adding labx, laby, labz, and omega. Any "extra"
        # dimensions will be sqeezed out of the map later.
        independent_dimensions = [
            dict(label='labx', units='mm', data_type='smb_par',
                 name='labx'),
            dict(label='laby', units='mm', data_type='smb_par',
                 name='laby'),
            dict(label='labz', units='mm', data_type='smb_par',
                 name='labz'),
            dict(label='ometotal', units='degrees', data_type='smb_par',
                 name='ometotal')
        ]
        scalar_data = []
        attrs = {}
        if scan_type != 0:
            self.logger.warning(
                'Assuming all fly axes parameters are identical for all scans')
            attrs['fly_axis_labels'] = []
            axes_labels = {1: 'fly_labx', 2: 'fly_laby', 3: 'fly_labz',
                           4: 'fly_ometotal'}
            axes_units = {1: 'mm', 2: 'mm', 3: 'mm', 4: 'degrees'}
            axes_added = []
            scanparser = ScanParser(parfile.spec_file, scan_nos[0])
            def add_fly_axis(fly_axis_index):
                if fly_axis_index in axes_added:
                    return
                fly_axis_key = scanparser.pars[f'fly_axis{fly_axis_index}']
                independent_dimensions.append(dict(
                    label=axes_labels[fly_axis_key],
                    data_type='spec_motor',
                    units=axes_units[fly_axis_key],
                    name=scanparser.spec_scan_motor_mnes[fly_axis_index]))
                axes_added.append(fly_axis_index)
                attrs['fly_axis_labels'].append(axes_labels[fly_axis_key])
            add_fly_axis(0)
            if scan_type in (2, 3, 5):
                add_fly_axis(1)
            if scan_type == 5:
                scalar_data.append(dict(
                    label='bin_axis', units='n/a', data_type='smb_par',
                    name='bin_axis'))
                attrs['bin_axis_label'] = axes_labels[
                    scanparser.pars['bin_axis']].replace('fly_', '')

        # Add in the usual extra scalar data maps for EDD
        scalar_data.extend([
            dict(label='SCAN_N', units='n/a', data_type='smb_par',
                 name='SCAN_N'),
            dict(label='rsgap_size', units='mm', data_type='smb_par',
                 name='rsgap_size'),
            dict(label='x_effective', units='mm', data_type='smb_par',
                 name='x_effective'),
            dict(label='z_effective', units='mm', data_type='smb_par',
                 name='z_effective'),
        ])

        # Construct initial map config dictionary
        scanparser = ScanParser(parfile.spec_file, scan_nos[0])
        map_config_dict = dict(
            title=f'{scanparser.scan_name}_dataset{dataset_id}',
            station='id1a3',
            experiment_type='EDD',
            sample=dict(name=scanparser.scan_name),
            spec_scans=[
                dict(spec_file=parfile.spec_file, scan_numbers=scan_nos)],
            independent_dimensions=independent_dimensions,
            scalar_data=scalar_data,
            presample_intensity=dict(name='a3ic1', data_type='scan_column'),
            postsample_intensity=dict(name='diode', data_type='scan_column'),
            dwell_time_actual=dict(name='sec', data_type='scan_column'),
            attrs=attrs
        )
        map_config = MapConfig(**map_config_dict)

        # Squeeze out extraneous independent dimensions (dimensions
        # along which data were taken at only one unique coordinate
        # value)
        while 1 in map_config.shape:
            remove_dim_index = map_config.shape.index(1)
            self.logger.debug(
                'Map dimensions: '
                + str([dim["label"] for dim in independent_dimensions]))
            self.logger.debug(f'Map shape: {map_config.shape}')
            self.logger.debug(
                'Sqeezing out independent dimension '
                + independent_dimensions[remove_dim_index]['label'])
            independent_dimensions.pop(remove_dim_index)
            map_config = MapConfig(**map_config_dict)
        self.logger.debug(
            'Map dimensions: '
            + str([dim["label"] for dim in independent_dimensions]))
        self.logger.debug(f'Map shape: {map_config.shape}')

        # Add lab coordinates to the map's scalar_data only if they
        # are NOT already one of the sqeezed map's
        # independent_dimensions.
        lab_dims = [
            dict(label='labx', units='mm', data_type='smb_par', name='labx'),
            dict(label='laby', units='mm', data_type='smb_par', name='laby'),
            dict(label='labz', units='mm', data_type='smb_par', name='labz'),
            dict(label='ometotal', units='degrees', data_type='smb_par',
                 name='ometotal')
        ]
        for dim in lab_dims:
            if dim not in independent_dimensions:
                scalar_data.append(dim)

<<<<<<< HEAD
        # Set up NXentry and add misc. CHESS-specific metadata
        nxentry = NXentry(name=map_config.title)
        nxentry.attrs['station'] = map_config.station
        nxentry.map_config = dumps(map_config.dict())
        nxentry.spec_scans = NXcollection()
        for scans in map_config.spec_scans:
            nxentry.spec_scans[scans.scanparsers[0].scan_name] = \
                NXfield(value=scans.scan_numbers,
                        attrs={'spec_file': str(scans.spec_file)})

        # Add sample metadata
        nxentry[map_config.sample.name] = NXsample(
            **map_config.sample.dict())

        # Set up default data group
        nxentry.data = NXdata()
        independent_dimensions = map_config.independent_dimensions
        for dim in independent_dimensions:
            nxentry.data[dim.label] = NXfield(
                units=dim.units,
                attrs={'long_name': f'{dim.label} ({dim.units})',
                       'data_type': dim.data_type,
                       'local_name': dim.name})

        # Read the raw data and independent dimensions
        data = [[] for _ in detector_names]
        dims = [[] for _ in independent_dimensions]
        for scans in map_config.spec_scans:
            for scan_number in scans.scan_numbers:
                scanparser = scans.get_scanparser(scan_number)
                for i, detector_name in enumerate(detector_names):
                    if isinstance(detector_name, int):
                        detector_name = str(detector_name)
                    ddata = scanparser.get_detector_data(detector_name)
                    data[i].append(ddata)
                for i, dim in enumerate(independent_dimensions):
                    dims[i].append(dim.get_value(
                        scans, scan_number, scan_step_index=-1, relative=True))
=======
        # Convert list of scan_numbers to string notation
        for scans in map_config_dict['spec_scans']:
            scans['scan_numbers'] = list_to_string(scans['scan_numbers'])
>>>>>>> 8b14c872

        return map_config_dict


class ScanToMapReader(Reader):
    """Reader for turning a single SPEC scan into a MapConfig."""
    def read(self, spec_file, scan_number):
        """Return a dictionary representing a valid map configuration
        consisting of the single SPEC scan specified.

        :param spec_file: Name of the SPEC file.
        :type spec_file: str
        :param scan_number: Number of the SPEC scan.
        :type scan_number: int
        :returns: Map configuration dictionary
        :rtype: dict
        """
<<<<<<< HEAD
        # Local modules
        from CHAP.utils.scanparsers import SMBMCAScanParser as ScanParser
=======
        from chess_scanparsers import SMBMCAScanParser as ScanParser
>>>>>>> 8b14c872

        scanparser = ScanParser(spec_file, scan_number)

        if scanparser.spec_macro in ('tseries', 'loopscan') or \
           (scanparser.spec_macro == 'flyscan' and \
            not len(scanparser.spec_args) ==5):
            independent_dimensions = [
                {'label': 'Time',
                 'units': 'seconds',
                 'data_type': 'scan_column',
                 'name': 'Time'}]
        else:
            independent_dimensions = [
                {'label': mne,
                 'units': 'unknown units',
                 'data_type': 'spec_motor',
                 'name': mne}
                for mne in scanparser.spec_scan_motor_mnes]

        map_config_dict = dict(
            title=f'{scanparser.scan_name}_{scan_number:03d}',
            station='id1a3',
            experiment_type='EDD',
            sample=dict(name=scanparser.scan_name),
            spec_scans=[
                dict(spec_file=spec_file, scan_numbers=[scan_number])],
            independent_dimensions=independent_dimensions,
            presample_intensity=dict(name='a3ic1', data_type='scan_column'),
            postsample_intensity=dict(name='diode', data_type='scan_column'),
            dwell_time_actual=dict(name='sec', data_type='scan_column')
        )

        return map_config_dict


class SetupNXdataReader(Reader):
    """Reader for converting the SPEC input .txt file for EDD dataset
    collection to an approporiate input argument for
    `CHAP.common.SetupNXdataProcessor`.

    Example of use in a `Pipeline` configuration:
    ```yaml
    config:
      inputdir: /rawdata/samplename
      outputdir: /reduceddata/samplename
    pipeline:
      - edd.SetupNXdataReader:
          filename: SpecInput.txt
          dataset_id: 1
      - common.SetupNXdataProcessor:
          nxname: samplename_dataset_1
      - common.NexusWriter:
          filename: data.nxs
    ```
    """
    def read(self, filename, dataset_id):
        """Return a dictionary containing the `coords`, `signals`, and
        `attrs` arguments appropriate for use with
        `CHAP.common.SetupNXdataProcessor.process` to set up an
        initial `NXdata` object representing a complete and organized
        structured EDD dataset.

        :param filename: Name of the input .txt file provided to SPEC
            for EDD dataset collection.
        :type filename: str
        :param dataset_id: Number of the dataset in the .txt file to
            return
            `CHAP.common.SetupNXdataProcessor.process`
            arguments for.
        :type dataset_id: int
        :returns: The dataset's coordinate names, values, attributes,
            and signal names, shapes, and attributes.
        :rtype: dict
        """
        # Columns in input .txt file:
        # 0: scan number
        # 1: dataset index
        # 2: configuration descriptor
        # 3: labx
        # 4: laby
        # 5: labz
        # 6: omega (reference)
        # 7: omega (offset)
        # 8: dwell time
        # 9: beam width
        # 10: beam height
        # 11: detector slit gap width
        # 12: scan type

        # Following columns used only for scan types 1 and up and
        # specify flyscan/flymesh parameters.
        # 13 + 4n: scan direction axis index
        # 14 + 4n: lower bound
        # 15 + 4n: upper bound
        # 16 + 4n: no. points
        # (For scan types 1, 4: n = 1)
        # (For scan types 2, 3, 5: n = 1 or 2)

        # For scan type 5 only:
        # 21: bin axis

        # Parse dataset from the input .txt file.
        with open(filename) as inf:
            file_lines = inf.readlines()
        dataset_lines = []
        for l in file_lines:
            vals = l.split()
            for i, v in enumerate(vals):
                try:
                    vals[i] = int(v)
                except:
                    try:
                        vals[i] = float(v)
                    except:
                        pass
            if vals[1] == dataset_id:
                dataset_lines.append(vals)

        # Start inferring coords and signals lists for EDD experiments
        self.logger.warning(
            'Assuming the following parameters are identical across the '
            + 'entire dataset: scan type, configuration descriptor')
        scan_type = dataset_lines[0][12]
        self.logger.debug(f'scan_type = {scan_type}')
        coords = [
            dict(name='labx',
                 values=np.unique([l[3] for l in dataset_lines]),
                 attrs=dict(
                     units='mm', local_name='labx', data_type='smb_par')),
            dict(name='laby',
                 values=np.unique([l[4] for l in dataset_lines]),
                 attrs=dict(
                     units='mm', local_name='laby', data_type='smb_par')),
            dict(name='labz',
                 values=np.unique([l[5] for l in dataset_lines]),
                 attrs=dict(
                     units='mm', local_name='labz', data_type='smb_par')),
            dict(name='ometotal',
                 values=np.unique([l[6] + l[7] for l in dataset_lines]),
                 attrs=dict(
                     units='degrees', local_name='ometotal',
                     data_type='smb_par'))
        ]
        signals = [
            dict(name='presample_intensity', shape=[],
                 attrs=dict(units='counts', local_name='a3ic1',
                            data_type='scan_column')),
            dict(name='postsample_intensity', shape=[],
                 attrs=dict(units='counts', local_name='diode',
                            data_type='scan_column')),
            dict(name='dwell_time_actual', shape=[],
                 attrs=dict(units='seconds', local_name='sec',
                            data_type='scan_column')),
            dict(name='SCAN_N', shape=[],
                 attrs=dict(units='n/a', local_name='SCAN_N',
                            data_type='smb_par')),
            dict(name='rsgap_size', shape=[],
                 attrs=dict(units='mm', local_name='rsgap_size',
                            data_type='smb_par')),
            dict(name='x_effective', shape=[],
                 attrs=dict(units='mm', local_name='x_effective',
                            data_type='smb_par')),
            dict(name='z_effective', shape=[],
                 attrs=dict(units='mm', local_name='z_effective',
                            data_type='smb_par')),
        ]
        for i in range(23):
            signals.append(dict(
                name=str(i), shape=[4096,],
                attrs=dict(
                    units='counts', local_name=f'XPS23 element {i}',
                    eta='unknown')))

        attrs = dict(dataset_id=dataset_id,
                     config_id=dataset_lines[0][2],
                     scan_type=scan_type)

        # For potential coordinate axes w/ only one unique value, do
        # not consider them a coordinate. Make them a signal instead.
        _coords = []
        for i, c in enumerate(coords):
            if len(c['values']) == 1:
                self.logger.debug(f'Moving {c["name"]} from coords to signals')
                # signal = coords.pop(i)
                del c['values']
                c['shape'] = []
                signals.append(c)
            else:
                _coords.append(c)
        coords = _coords

        # Append additional coords depending on the scan type of the
        # dataset. Also find the number of points / scan.
        if scan_type == 0:
            scan_npts = 1
        else:
            self.logger.warning(
                'Assuming scan parameters are identical for all scans.')
            axes_labels = {1: 'scan_labx', 2: 'scan_laby', 3: 'scan_labz',
                           4: 'scan_ometotal'}
            axes_units = {1: 'mm', 2: 'mm', 3: 'mm', 4: 'degrees'}
            coords.append(
                dict(name=axes_labels[dataset_lines[0][13]],
                     values=np.round(np.linspace(
                         dataset_lines[0][14], dataset_lines[0][15],
                         dataset_lines[0][16]), 3),
                     attrs=dict(units=axes_units[dataset_lines[0][13]],
                                relative=True)))
            scan_npts = len(coords[-1]['values'])
            if scan_type in (2, 3, 5):
                coords.append(
                    dict(name=axes_labels[dataset_lines[0][17]],
                         values=np.round(np.linspace(
                             dataset_lines[0][18], dataset_lines[0][19],
                             dataset_lines[0][20]), 3),
                         attrs=dict(units=axes_units[dataset_lines[0][17]],
                                    relative=True)))
                scan_npts *= len(coords[-1]['values'])
                if scan_type == 5:
                    attrs['bin_axis'] = axes_labels[dataset_lines[0][21]]

        # Determine if the datset is structured or unstructured.
        total_npts = len(dataset_lines) * scan_npts
        self.logger.debug(f'Total # of points in the dataset: {total_npts}')
        self.logger.debug(
            'Determined number of unique coordinate values: '
            + str({c['name']: len(c['values']) for c in coords}))
        coords_npts = np.prod([len(c['values']) for c in coords])
        self.logger.debug(
            f'If dataset is structured, # of points should be: {coords_npts}')
        if coords_npts != total_npts:
            attrs['unstructured_axes'] = []
            self.logger.warning(
                'Dataset is unstructured. All coordinates will be treated as '
                + 'singals, and the dataset will have a single coordinate '
                + 'instead: data point index.')
            for c in coords:
                del c['values']
                c['shape'] = []
                signals.append(c)
                attrs['unstructured_axes'].append(c['name'])
            coords = [dict(name='dataset_point_index',
                           values=np.arange(total_npts),
                           attrs=dict(units='n/a'))]
        else:
            signals.append(dict(name='dataset_point_index', shape=[],
                                attrs=dict(units='n/a')))

        return dict(coords=coords, signals=signals, attrs=attrs)


class UpdateNXdataReader(Reader):
    """Companion to `edd.SetupNXdataReader` and
    `common.UpdateNXDataProcessor`. Constructs a list of data points
    to pass as pipeline data to `common.UpdateNXDataProcessor` so that
    an `NXdata` constructed by `edd.SetupNXdataReader` and
    `common.SetupNXdataProcessor` can be updated live as individual
    scans in an EDD dataset are completed.

    Example of use in a `Pipeline` configuration:
    ```yaml
    config:
      inputdir: /rawdata/samplename
    pipeline:
      - edd.UpdateNXdataReader:
          spec_file: spec.log
          scan_number: 1
      - common.SetupNXdataProcessor:
          nxfilename: /reduceddata/samplename/data.nxs
          nxdata_path: /entry/samplename_dataset_1
    ```
    """
    def read(self, spec_file, scan_number, inputdir='.'):
        """Return a list of data points containing raw data values for
        a single EDD spec scan. The returned values can be passed
        along to `common.UpdateNXdataProcessor` to fill in an existing
        `NXdata` set up with `common.SetupNXdataProcessor`.

        :param spec_file: Name of the spec file containing the spec
           scan (a relative or absolute path).
        :type spec_file: str
        :param scan_number: Number of the spec scan.
        :type scan_number: int
        :param inputdir: Parent directory of `spec_file`, used only if
            `spec_file` is a relative path. Will be ignored if
            `spec_file` is an absolute path. Defaults to `'.'`.
        :type inputdir: str
        :returs: List of data points appropriate for input to
            `common.UpdateNXdataProcessor`.
        :rtype: list[dict[str, object]]
        """
<<<<<<< HEAD
        # Local modules
        from CHAP.utils.scanparsers import SMBMCAScanParser as ScanParser
=======
        import os
        from chess_scanparsers import SMBMCAScanParser as ScanParser
>>>>>>> 8b14c872
        from CHAP.utils.parfile import ParFile

        if not os.path.isabs(spec_file):
            spec_file = os.path.join(inputdir, spec_file)
        scanparser = ScanParser(spec_file, scan_number)
        self.logger.debug('Parsed scan')

        # A label / counter mne dict for convenience
        counters = dict(presample_intensity='a3ic0',
                        postsample_intensity='diode',
                        dwell_time_actual='sec')
        # Determine the scan's own coordinate axes based on scan type
        scan_type = scanparser.pars['scan_type']
        self.logger.debug(f'scan_type = {scan_type}')
        if scan_type == 0:
            scan_axes = []
        else:
            axes_labels = {1: 'scan_labx', 2: 'scan_laby', 3: 'scan_labz',
                           4: 'scan_ometotal'}
            scan_axes = [axes_labels[scanparser.pars['fly_axis0']]]
            if scan_type in (2, 3, 5):
                scan_axes.append(axes_labels[scanparser.pars['fly_axis1']])
        self.logger.debug(f'Determined scan axes: {scan_axes}')

        # Par file values will be the same for all points in any scan
        smb_par_values = {}
        for smb_par in ('labx', 'laby', 'labz', 'ometotal', 'SCAN_N',
                        'rsgap_size', 'x_effective', 'z_effective'):
            smb_par_values[smb_par] = scanparser.pars[smb_par]

        # Get offset for the starting index of this scan's points in
        # the entire dataset.
        dataset_id = scanparser.pars['dataset_id']
        parfile = ParFile(scanparser._par_file)
        good_scans = parfile.good_scan_numbers()
        n_prior_dataset_scans = sum(
            [1 if did == dataset_id and scan_n < scan_number else 0 \
             for did, scan_n in zip(
                     parfile.get_values(
                         'dataset_id', scan_numbers=good_scans),
                     good_scans)])
        dataset_point_index_offset = n_prior_dataset_scans \
                                     * scanparser.spec_scan_npts
        self.logger.debug(
            f'dataset_point_index_offset = {dataset_point_index_offset}')

        # Get full data point for every point in the scan
        data_points = []
        self.logger.info(f'Getting {scanparser.spec_scan_npts} data points')
        for i in range(scanparser.spec_scan_npts):
            self.logger.debug(f'Getting data point for scan step index {i}')
            step = scanparser.get_scan_step(i)
            data_points.append(dict(
                dataset_point_index=dataset_point_index_offset + i,
                **smb_par_values,
                **{str(_i): scanparser.get_detector_data(_i, i) \
                   for _i in range(23)},
                **{c: scanparser.spec_scan_data[counters[c]][i] \
                   for c in counters},
                **{a: round(
                    scanparser.spec_scan_motor_vals_relative[_i][step[_i]], 3)\
                   for _i, a in enumerate(scan_axes)}))

        return data_points


class NXdataSliceReader(Reader):
    """Reader for returning a sliced verison of an `NXdata` (which
    represents a full EDD dataset) that contains data from just a
    single SPEC scan.

    Example of use in a `Pipeline` configuration:
    ```yaml
    config:
      inputdir: /rawdata/samplename
      outputdir: /reduceddata/samplename
    pipeline:
      - edd.NXdataSliceReader:
          filename: /reduceddata/samplename/data.nxs
          nxpath: /path/to/nxdata
          spec_file: spec.log
          scan_number: 1
      - common.NexusWriter:
          filename: scan_1.nxs
    ```
    """
    def read(self, filename, nxpath, spec_file, scan_number, inputdir='.'):
        """Return a "slice" of an EDD dataset's NXdata that represents
        just the data from one scan in the dataset.

        :param filename: Name of the NeXus file in which the
            existing full EDD dataset's NXdata resides.
        :type filename: str
        :param nxpath: Path to the existing full EDD dataset's NXdata
            group in `filename`.
        :type nxpath: str
        :param spec_file: Name of the spec file containing whose data
            will be the only contents of the returned `NXdata`.
        :type spec_file: str
        :param scan_number: Number of the spec scan whose data will be
            the only contents of the returned `NXdata`.
        :type scan_number: int
        :param inputdir: Directory containing `filename` and/or
            `spec_file`, if either one / both of them are not absolute
            paths. Defaults to `'.'`.
        :type inputdir: str, optional
        :returns: An `NXdata` similar to the one at `nxpath` in
            `filename`, but containing only the data collected by the
            specified spec scan.
        :rtype: nexusformat.nexus.NXdata
        """
        # Third party modules
        from nexusformat.nexus import nxload

        # Local modules
        from CHAP.common import NXdataReader
        from CHAP.utils.parfile import ParFile
        from chess_scanparsers import SMBMCAScanParser as ScanParser

        # Parse existing NXdata
        root = nxload(filename)
        nxdata = root[nxpath]
        if nxdata.nxclass != 'NXdata':
            raise TypeError(
                f'Object at {nxpath} in {filename} is not an NXdata')
        self.logger.debug('Loaded existing NXdata')

        # Parse scan
        if not os.path.isabs(spec_file):
            spec_file = os.path.join(inputdir, spec_file)
        scanparser = ScanParser(spec_file, scan_number)
        self.logger.debug('Parsed scan')

        # Assemble arguments for NXdataReader
        name = f'{nxdata.nxname}_scan_{scan_number}'
        axes_names = [a.nxname for a in nxdata.nxaxes]
        if nxdata.nxsignal is not None:
            signal_name = nxdata.nxsignal.nxname
        else:
            signal_name = list(nxdata.entries.keys())[0]
        attrs = nxdata.attrs
        nxfield_params = []
        if 'dataset_point_index' in nxdata:
            # Get offset for the starting index of this scan's points in
            # the entire dataset.
            dataset_id = scanparser.pars['dataset_id']
            parfile = ParFile(scanparser._par_file)
            good_scans = parfile.good_scan_numbers()
            n_prior_dataset_scans = sum(
                [1 if did == dataset_id and scan_n < scan_number else 0 \
                 for did, scan_n in zip(
                         parfile.get_values(
                             'dataset_id', scan_numbers=good_scans),
                         good_scans)])
            dataset_point_index_offset = n_prior_dataset_scans \
                                         * scanparser.spec_scan_npts
            self.logger.debug(
                f'dataset_point_index_offset = {dataset_point_index_offset}')
            slice_params = dict(
                start=dataset_point_index_offset,
                end=dataset_point_index_offset + scanparser.spec_scan_npts + 1)
            nxfield_params = [dict(filename=filename,
                                   nxpath=entry.nxpath,
                                   slice_params=[slice_params]) \
                              for entry in nxdata]
        else:
            signal_slice_params = []
            for a in nxdata.nxaxes:
                if a.nxname.startswith('scan_'):
                    slice_params = {}
                else:
                    value = scanparser.pars[a.nxname]
                    try:
                        index = np.where(a.nxdata == value)[0][0]
                    except:
                        index = np.argmin(np.abs(a.nxdata - value))
                        self.logger.warning(
                            f'Nearest match for coordinate value {a.nxname}: '
                            f'{a.nxdata[index]} (actual value: {value})')
                    slice_params = dict(start=index, end=index+1)
                signal_slice_params.append(slice_params)
                nxfield_params.append(dict(
                    filename=filename,
                    nxpath=os.path.join(nxdata.nxpath, a.nxname),
                    slice_params=[slice_params]))
            for name, entry in nxdata.entries.items():
                if entry in nxdata.nxaxes:
                    continue
                nxfield_params.append(dict(
                    filename=filename, nxpath=entry.nxpath,
                    slice_params=signal_slice_params))

        # Return the "sliced" NXdata
        reader = NXdataReader()
        reader.logger = self.logger
        return reader.read(name=nxdata.nxname, nxfield_params=nxfield_params,
                           signal_name=signal_name, axes_names=axes_names,
                           attrs=attrs)


if __name__ == '__main__':
    from CHAP.reader import main
    main()<|MERGE_RESOLUTION|>--- conflicted
+++ resolved
@@ -38,6 +38,7 @@
         from CHAP.utils.general import list_to_string
         from CHAP.utils.parfile import ParFile
         from CHAP.utils.scanparsers import SMBMCAScanParser as ScanParser
+#FIX        from chess_scanparsers import SMBMCAScanParser as ScanParser
 
         if detector_names is not None:
             assert is_str_series(detector_names, raise_error=True)
@@ -204,7 +205,8 @@
         from CHAP.pipeline import PipelineData
         from CHAP.utils.general import list_to_string
         from CHAP.utils.parfile import ParFile
-        from chess_scanparsers import SMBMCAScanParser as ScanParser
+        from CHAP.utils.scanparsers import SMBMCAScanParser as ScanParser
+#FIX        from chess_scanparsers import SMBMCAScanParser as ScanParser
 
         assert is_str_series(detector_names, raise_error=True)
 
@@ -339,7 +341,6 @@
             if dim not in independent_dimensions:
                 scalar_data.append(dim)
 
-<<<<<<< HEAD
         # Set up NXentry and add misc. CHESS-specific metadata
         nxentry = NXentry(name=map_config.title)
         nxentry.attrs['station'] = map_config.station
@@ -378,11 +379,6 @@
                 for i, dim in enumerate(independent_dimensions):
                     dims[i].append(dim.get_value(
                         scans, scan_number, scan_step_index=-1, relative=True))
-=======
-        # Convert list of scan_numbers to string notation
-        for scans in map_config_dict['spec_scans']:
-            scans['scan_numbers'] = list_to_string(scans['scan_numbers'])
->>>>>>> 8b14c872
 
         return map_config_dict
 
@@ -400,12 +396,9 @@
         :returns: Map configuration dictionary
         :rtype: dict
         """
-<<<<<<< HEAD
         # Local modules
         from CHAP.utils.scanparsers import SMBMCAScanParser as ScanParser
-=======
-        from chess_scanparsers import SMBMCAScanParser as ScanParser
->>>>>>> 8b14c872
+#FIX        from chess_scanparsers import SMBMCAScanParser as ScanParser
 
         scanparser = ScanParser(spec_file, scan_number)
 
@@ -697,13 +690,9 @@
             `common.UpdateNXdataProcessor`.
         :rtype: list[dict[str, object]]
         """
-<<<<<<< HEAD
         # Local modules
         from CHAP.utils.scanparsers import SMBMCAScanParser as ScanParser
-=======
-        import os
-        from chess_scanparsers import SMBMCAScanParser as ScanParser
->>>>>>> 8b14c872
+#FIX        from chess_scanparsers import SMBMCAScanParser as ScanParser
         from CHAP.utils.parfile import ParFile
 
         if not os.path.isabs(spec_file):
@@ -821,7 +810,8 @@
         # Local modules
         from CHAP.common import NXdataReader
         from CHAP.utils.parfile import ParFile
-        from chess_scanparsers import SMBMCAScanParser as ScanParser
+        from CHAP.utils.scanparsers import SMBMCAScanParser as ScanParser
+#FIX        from chess_scanparsers import SMBMCAScanParser as ScanParser
 
         # Parse existing NXdata
         root = nxload(filename)
