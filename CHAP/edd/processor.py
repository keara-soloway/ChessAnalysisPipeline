#!/usr/bin/env python
#-*- coding: utf-8 -*-
#pylint: disable=
"""
File       : processor.py
Author     : Keara Soloway, Rolf Verberg
Description: Module for Processors used only by EDD experiments
"""

# System modules
from json import dumps
import os

# Third party modules
import numpy as np

# Local modules
from CHAP.processor import Processor


class DiffractionVolumeLengthProcessor(Processor):
    """A Processor using a steel foil raster scan to calculate the
    length of the diffraction volume for an EDD setup.
    """

    def process(self,
                data,
                config=None,
                save_figures=False,
                outputdir='.',
                inputdir='.',
                interactive=False):
        """Return the calculated value of the DV length.

        :param data: Input configuration for the raw scan data & DVL
            calculation procedure.
        :type data: list[PipelineData]
        :param config: Initialization parameters for an instance of
            CHAP.edd.models.DiffractionVolumeLengthConfig, defaults to
            `None`.
        :type config: dict, optional
        :param save_figures: Save .pngs of plots for checking inputs &
            outputs of this Processor, defaults to False.
        :type save_figures: bool, optional
        :param outputdir: Directory to which any output figures will
            be saved, defaults to '.'
        :type outputdir: str, optional
        :param inputdir: Input directory, used only if files in the
            input configuration are not absolute paths,
            defaults to '.'.
        :type inputdir: str, optional
        :param interactive: Allows for user interactions, defaults to
            False.
        :type interactive: bool, optional
        :raises RuntimeError: Unable to get a valid DVL configuration.
        :return: Complete DVL configuraiton dictionary.
        :rtype: dict
        """

        try:
            dvl_config = self.get_config(
                data, 'edd.models.DiffractionVolumeLengthConfig',
                inputdir=inputdir)
        except Exception as data_exc:
            self.logger.info('No valid DVL config in input pipeline data, '
                             + 'using config parameter instead.')
            try:
                # Local modules
                from CHAP.edd.models import DiffractionVolumeLengthConfig

                dvl_config = DiffractionVolumeLengthConfig(
                    **config, inputdir=inputdir)
            except Exception as dict_exc:
                self.logger.error('Could not get a valid DVL config')
                raise RuntimeError from dict_exc

        for detector in dvl_config.detectors:
            dvl = self.measure_dvl(dvl_config, detector,
                                   save_figures=save_figures,
                                   interactive=interactive,
                                   outputdir=outputdir)
            detector.dvl_measured = dvl

        return dvl_config.dict()

    def measure_dvl(self,
                    dvl_config,
                    detector,
                    save_figures=False,
                    outputdir='.',
                    interactive=False):
        """Return a measured value for the length of the diffraction
        volume. Use the iron foil raster scan data provided in
        `dvl_config` and fit a gaussian to the sum of all MCA channel
        counts vs scanned motor position in the raster scan. The
        computed diffraction volume length is approximately equal to
        the standard deviation of the fitted peak.

        :param dvl_config: Configuration for the DVL calculation
            procedure.
        :type dvl_config: CHAP.edd.models.DiffractionVolumeLengthConfig
        :param detector: A single MCA detector element configuration.
        :type detector:
            CHAP.edd.models.MCAElementDiffractionVolumeLengthConfig
        :param save_figures: Save .pngs of plots for checking inputs &
            outputs of this Processor, defaults to False.
        :type save_figures: bool, optional
        :param outputdir: Directory to which any output figures will
            be saved, defaults to '.'.
        :type outputdir: str, optional
        :param interactive: Allows for user interactions, defaults to
            False.
        :type interactive: bool, optional
        :raises ValueError: No value provided for included bin ranges
            for the MCA detector element.
        :return: Calculated diffraction volume length.
        :rtype: float
        """
        # Local modules
        from CHAP.utils.fit import Fit
        from CHAP.utils.general import select_mask_1d

        # Get raw MCA data from raster scan
        mca_data = dvl_config.mca_data(detector)

        # Interactively set mask, if needed & possible.
        if interactive or save_figures:
            # Third party modules
            import matplotlib.pyplot as plt

            self.logger.info(
                'Interactively select a mask in the matplotlib figure')
            mask, include_bin_ranges, figure = select_mask_1d(
                np.sum(mca_data, axis=0),
                x = np.arange(detector.num_bins),
                preselected_index_ranges=detector.include_bin_ranges,
                label='Sum of MCA spectra over all scan points',
                title='Click and drag to select ranges of MCA data to\n'
                      'include when measuring the diffraction volume length.',
                xlabel='MCA channel (index)',
                ylabel='MCA intensity (counts)',
                interactive=interactive,
                return_figure=True
            )
            detector.include_bin_ranges = include_bin_ranges
            self.logger.debug('Mask selected. Including detector bin ranges: '
                              + str(detector.include_bin_ranges))
            if save_figures:
                figure.savefig(os.path.join(
                    outputdir, f'{detector.detector_name}_dvl_mask.png'))
            plt.close()
        if detector.include_bin_ranges is None:
            raise ValueError(
                'No value provided for include_bin_ranges. '
                + 'Provide them in the Diffraction Volume Length '
                + 'Measurement Configuration, or re-run the pipeline '
                + 'with the --interactive flag.')

        # Reduce the raw MCA data in 3 ways:
        # 1) sum of intensities in all detector bins
        # 2) max of intensities in detector bins after mask is applied
        # 3) sum of intensities in detector bins after mask is applied
        unmasked_sum = np.sum(mca_data, axis=1)
        mask = detector.mca_mask()
        masked_mca_data = mca_data[:,mask]
        masked_max = np.amax(masked_mca_data, axis=1)
        masked_sum = np.sum(masked_mca_data, axis=1)

        # Find the motor position corresponding roughly to the center
        # of the diffraction volume
        scanned_vals = dvl_config.scanned_vals
        scan_center = np.sum(scanned_vals * masked_sum) / np.sum(masked_sum)
        x = scanned_vals - scan_center

        # Normalize the data
        unmasked_sum = unmasked_sum / max(unmasked_sum)
        masked_max = masked_max / max(masked_max)
        masked_sum = masked_sum / max(masked_sum)

        # Fit the masked summed data with a gaussian
        fit = Fit.fit_data(masked_sum, ('constant', 'gaussian'), x=x)

        # Calculate / manually select diffraction volume length
        dvl = fit.best_values['sigma'] * detector.sigma_to_dvl_factor
        if detector.measurement_mode == 'manual':
            if interactive:
                mask, dvl_bounds = select_mask_1d(
                    masked_sum, xdata=x,
                    label='total (masked & normalized)',
                    ref_data=[
                        ((x, fit.best_fit),
                         {'label': 'gaussian fit (to total)'}),
                        ((x, masked_max),
                         {'label': 'maximum (masked)'}),
                        ((x, unmasked_sum),
                         {'label': 'total (unmasked)'})
                    ],
                    num_index_ranges_max=1,
                    title=('Click and drag to indicate the\n'
                           + 'boundary of the diffraction volume'),
                    xlabel=(dvl_config.scanned_dim_lbl
                            + ' (offset from scan "center")'),
                    ylabel='MCA intensity (normalized)')
                dvl_bounds = dvl_bounds[0]
                dvl = abs(x[dvl_bounds[1]] - x[dvl_bounds[0]])
            else:
                self.logger.warning(
                    'Cannot manually indicate DVL when running CHAP '
                    + 'non-interactively. '
                    + 'Using default DVL calcluation instead.')

        if interactive or save_figures:
            # Third party modules
            import matplotlib.pyplot as plt

            fig, ax = plt.subplots()
            ax.set_title(f'Diffraction Volume ({detector.detector_name})')
            ax.set_xlabel(dvl_config.scanned_dim_lbl \
                          + ' (offset from scan "center")')
            ax.set_ylabel('MCA intensity (normalized)')
            ax.plot(x, masked_sum, label='total (masked & normalized)')
            ax.plot(x, fit.best_fit, label='gaussian fit (to total)')
            ax.plot(x, masked_max, label='maximum (masked)')
            ax.plot(x, unmasked_sum, label='total (unmasked)')
            ax.axvspan(-dvl / 2., dvl / 2.,
                       color='gray', alpha=0.5,
                       label='diffraction volume'
                       + f' ({detector.measurement_mode})')
            ax.legend()
<<<<<<< HEAD
=======
            ax.text(
                0, 1,
                f'Diffraction volume length: {dvl:.2f}',
                ha='left', va='top',
                #transform=ax.get_xaxis_transform())
                transform=ax.transAxes)
>>>>>>> 14d9ad91
            if save_figures:
                figfile = os.path.join(outputdir,
                                       f'{detector.detector_name}_dvl.png')
                plt.savefig(figfile)
                self.logger.info(f'Saved figure to {figfile}')
            if interactive:
                plt.show()

        return dvl

class MCACeriaCalibrationProcessor(Processor):
    """A Processor using a CeO2 scan to obtain tuned values for the
    bragg diffraction angle and linear correction parameters for MCA
    channel energies for an EDD experimental setup.
    """

    def process(self,
                data,
                config=None,
                save_figures=False,
                outputdir='.',
                inputdir='.',
                interactive=False):
        """Return tuned values for 2&theta and linear correction
        parameters for the MCA channel energies.

        :param data: Input configuration for the raw data & tuning
            procedure.
        :type data: list[PipelineData]
        :param config: Initialization parameters for an instance of
            CHAP.edd.models.MCACeriaCalibrationConfig, defaults to
            None.
        :type config: dict, optional
        :param save_figures: Save .pngs of plots for checking inputs &
            outputs of this Processor, defaults to False.
        :type save_figures: bool, optional
        :param outputdir: Directory to which any output figures will
            be saved, defaults to '.'.
        :type outputdir: str, optional
        :param inputdir: Input directory, used only if files in the
            input configuration are not absolute paths,
            defaults to '.'.
        :type inputdir: str, optional
        :param interactive: Allows for user interactions, defaults to
            False.
        :type interactive: bool, optional
        :raises RuntimeError: Invalid or missing input configuration.
        :return: Original configuration with the tuned values for
            2&theta and the linear correction parameters added.
        :rtype: dict[str,float]
        """
        try:
            calibration_config = self.get_config(
                data, 'edd.models.MCACeriaCalibrationConfig',
                inputdir=inputdir)
        except Exception as data_exc:
            self.logger.info('No valid calibration config in input pipeline '
                             'data, using config parameter instead.')
            try:
                # Local modules
                from CHAP.edd.models import MCACeriaCalibrationConfig

                calibration_config = MCACeriaCalibrationConfig(
                    **config, inputdir=inputdir)
            except Exception as dict_exc:
                raise RuntimeError from dict_exc

        for detector in calibration_config.detectors:
            tth, slope, intercept = self.calibrate(
                calibration_config, detector, save_figures=save_figures,
                interactive=interactive, outputdir=outputdir)
            detector.tth_calibrated = tth
            detector.slope_calibrated = slope
            detector.intercept_calibrated = intercept

        return calibration_config.dict()

    def calibrate(self,
                  calibration_config,
                  detector,
                  save_figures=False,
                  outputdir='.',
                  interactive=False):
        """Iteratively calibrate 2&theta by fitting selected peaks of
        an MCA spectrum until the computed strain is sufficiently
        small. Use the fitted peak locations to determine linear
        correction parameters for the MCA channel energies.

        :param calibration_config: Object configuring the CeO2
            calibration procedure for an MCA detector.
        :type calibration_config:
            CHAP.edd.models.MCACeriaCalibrationConfig
        :param detector: A single MCA detector element configuration.
        :type detector: CHAP.edd.models.MCAElementCalibrationConfig
        :param save_figures: Save .pngs of plots for checking inputs &
            outputs of this Processor, defaults to False.
        :type save_figures: bool, optional
        :param outputdir: Directory to which any output figures will
            be saved, defaults to '.'.
        :type outputdir: str, optional
        :param interactive: Allows for user interactions, defaults to
            False.
        :type interactive: bool, optional
        :raises ValueError: No value provided for included bin ranges
            or the fitted HKLs for the MCA detector element.
        :return: Calibrated values of 2&theta and the linear correction
            parameters for MCA channel energies: tth, slope, intercept.
        :rtype: float, float, float
        """
        # Local modules
        from CHAP.edd.utils import get_peak_locations
        from CHAP.utils.fit import Fit

        # Get the unique HKLs and lattice spacings for the calibration
        # material
        hkls, ds = calibration_config.material.unique_hkls_ds(
            tth_tol=detector.hkl_tth_tol, tth_max=detector.tth_max)

        # Collect raw MCA data of interest
        mca_bin_energies = np.linspace(
            0, detector.max_energy_kev, detector.num_bins)
        mca_data = calibration_config.mca_data(detector)

        # Adjust initial tth guess
        if interactive:
            # Local modules
            from CHAP.edd.utils import select_tth_initial_guess

            detector.tth_initial_guess = select_tth_initial_guess(
                mca_bin_energies, mca_data, hkls, ds,
                detector.tth_initial_guess)
        self.logger.debug(f'tth_initial_guess = {detector.tth_initial_guess}')

        # Select mask & HKLs for fitting
        if interactive or save_figures:
            # Third party modules
            import matplotlib.pyplot as plt

            # Local modules
            from CHAP.edd.utils import select_mask_and_hkls

            fig, include_bin_ranges, hkl_indices = select_mask_and_hkls(
                mca_bin_energies, mca_data, hkls, ds,
                detector.tth_initial_guess, detector.include_bin_ranges,
                detector.hkl_indices, detector.detector_name,
                flux_energy_range=calibration_config.flux_file_energy_range,
                interactive=interactive)
            detector.include_bin_ranges = include_bin_ranges
            detector.hkl_indices = hkl_indices
            if save_figures:
                fig.savefig(os.path.join(
                   outputdir,
                    f'{detector.detector_name}_calibration_fit_mask_hkls.png'))
            plt.close()
        self.logger.debug(
            f'include_bin_ranges = {detector.include_bin_ranges}')
        if detector.include_bin_ranges is None:
            raise ValueError(
                'No value provided for include_bin_ranges. '
                'Provide them in the MCA Ceria Calibration Configuration, '
                'or re-run the pipeline with the --interactive flag.')
        self.logger.debug(f'hkl_indices: {detector.hkl_indices}')
        if detector.hkl_indices is None:
            raise ValueError(
                'No value provided for hkl_indices. Provide them in '
                'the detector\'s MCA Ceria Calibration Configuration, or'
                ' re-run the pipeline with the --interactive flag.')
        mca_mask = detector.mca_mask()
        fit_mca_energies = mca_bin_energies[mca_mask]
        fit_mca_intensities = mca_data[mca_mask]

        # Correct raw MCA data for variable flux at different energies
        flux_correct = \
            calibration_config.flux_correction_interpolation_function()
        mca_intensity_weights = flux_correct(fit_mca_energies)
        fit_mca_intensities = fit_mca_intensities / mca_intensity_weights

        # Get the HKLs and lattice spacings that will be used for
        # fitting
        fit_hkls  = np.asarray([hkls[i] for i in detector.hkl_indices])
        fit_ds  = np.asarray([ds[i] for i in detector.hkl_indices])
        c_1 = fit_hkls[:,0]**2 + fit_hkls[:,1]**2 + fit_hkls[:,2]**2
        tth = detector.tth_initial_guess
        for iter_i in range(calibration_config.max_iter):
            self.logger.debug(f'Tuning tth: iteration no. {iter_i}, '
                              + f'starting tth value = {tth} ')

            # Perform the uniform fit first

            # Get expected peak energy locations for this iteration's
            # starting value of tth
            fit_E0 = get_peak_locations(fit_ds, tth)

            # Run the uniform fit
            uniform_fit = Fit(fit_mca_intensities, x=fit_mca_energies)
            uniform_fit.create_multipeak_model(fit_E0, fit_type='uniform')
            uniform_fit.fit()

            # Extract values of interest from the best values for the
            # uniform fit parameters
            uniform_fit_centers = [
                uniform_fit.best_values[f'peak{i+1}_center']
                for i in range(len(fit_hkls))]
            uniform_a = uniform_fit.best_values['scale_factor']
            uniform_strain = np.log(
                (uniform_a
                 / calibration_config.material.lattice_parameters)) # CeO2 is cubic, so this is fine here.

            # Next, perform the unconstrained fit

            # Use the peak locations found in the uniform fit as the
            # initial guesses for peak locations in the unconstrained
            # fit
            unconstrained_fit = Fit(fit_mca_intensities, x=fit_mca_energies)
            unconstrained_fit.create_multipeak_model(
                uniform_fit_centers, fit_type='unconstrained')
            unconstrained_fit.fit()

            # Extract values of interest from the best values for the
            # unconstrained fit parameters
            unconstrained_fit_centers = np.array(
                [unconstrained_fit.best_values[f'peak{i+1}_center']
                 for i in range(len(fit_hkls))])
            unconstrained_a = np.sqrt(c_1)*abs(get_peak_locations(
                unconstrained_fit_centers, tth))
            unconstrained_strains = np.log(
                (unconstrained_a
                 / calibration_config.material.lattice_parameters))
            unconstrained_strain = np.mean(unconstrained_strains)
            unconstrained_tth = tth * (1.0 + unconstrained_strain)

            # Update tth for the next iteration of tuning
            prev_tth = tth
            tth = unconstrained_tth

            # Stop tuning tth at this iteration if differences are
            # small enough
            if abs(tth - prev_tth) < calibration_config.tune_tth_tol:
                break

        # Fit line to expected / computed peak locations from the last
        # unconstrained fit.
        fit = Fit.fit_data(
            fit_E0, 'linear', x=unconstrained_fit_centers, nan_policy='omit')
        slope = fit.best_values['slope']
        intercept = fit.best_values['intercept']

        if interactive or save_figures:
            # Third party modules
            import matplotlib.pyplot as plt

            fig, axs = plt.subplots(2, 2, sharex='all', figsize=(11, 8.5))

            # Upper left axes: Input data & best fits
            axs[0,0].set_title('Ceria Calibration Fits')
            axs[0,0].set_xlabel('Energy (keV)')
            axs[0,0].set_ylabel('Intensity (a.u)')
            for i, hkl_E in enumerate(fit_E0):
                # KLS: annotate indicated HKLs w millier indices
                axs[0,0].axvline(hkl_E, color='k', linestyle='--')
                axs[0,0].text(hkl_E, 1, str(fit_hkls[i])[1:-1],
                              ha='right', va='top', rotation=90,
                              transform=axs[0,0].get_xaxis_transform())
            axs[0,0].plot(fit_mca_energies, uniform_fit.best_fit,
                        label='Single Strain')
            axs[0,0].plot(fit_mca_energies, unconstrained_fit.best_fit,
                        label='Unconstrained')
            #axs[0,0].plot(fit_mca_energies, MISSING?, label='least squares')
            axs[0,0].plot(fit_mca_energies, fit_mca_intensities,
                        label='Flux-Corrected & Masked MCA Data')
            axs[0,0].legend()

            # Lower left axes: fit residuals
            axs[1,0].set_title('Fit Residuals')
            axs[1,0].set_xlabel('Energy (keV)')
            axs[1,0].set_ylabel('Residual (a.u)')
            axs[1,0].plot(fit_mca_energies,
                          uniform_fit.residual,
                          label='Single Strain')
            axs[1,0].plot(fit_mca_energies,
                          unconstrained_fit.residual,
                          label='Unconstrained')
            axs[1,0].legend()

            # Upper right axes: E vs strain for each fit
            axs[0,1].set_title('HKL Energy vs. Microstrain')
            axs[0,1].set_xlabel('Energy (keV)')
            axs[0,1].set_ylabel('Strain (\u03BC\u03B5)')
            axs[0,1].axhline(uniform_strain * 1e6,
                             linestyle='--', label='Single Strain')
            axs[0,1].plot(fit_E0, unconstrained_strains * 1e6,
                          color='C1', marker='s', label='Unconstrained')
            axs[0,1].axhline(unconstrained_strain * 1e6,
                             color='C1', linestyle='--',
                             label='Unconstrained: Unweighted Mean')
            axs[0,1].legend()

            # Lower right axes: theoretical HKL E vs fit HKL E for
            # each fit
            axs[1,1].set_title('Theoretical vs. Fit HKL Energies')
            axs[1,1].set_xlabel('Energy (keV)')
            axs[1,1].set_ylabel('Energy (keV)')
            axs[1,1].plot(fit_E0, uniform_fit_centers,
                          marker='o', label='Single Strain')
            axs[1,1].plot(fit_E0, unconstrained_fit_centers,
                          linestyle='', marker='o', label='Unconstrained')
            axs[1,1].plot(slope * unconstrained_fit_centers + intercept,fit_E0,
                          color='C1', label='Unconstrained: Linear Fit')
            axs[1,1].legend()

            fig.tight_layout()

            if save_figures:
                figfile = os.path.join(outputdir, 'ceria_calibration_fits.png')
                plt.savefig(figfile)
                self.logger.info(f'Saved figure to {figfile}')
            if interactive:
                plt.show()

        return float(tth), float(slope), float(intercept)


class MCADataProcessor(Processor):
    """A Processor to return data from an MCA, restuctured to
    incorporate the shape & metadata associated with a map
    configuration to which the MCA data belongs, and linearly
    transformed according to the results of a ceria calibration.
    """

    def process(self, data):
        """Process configurations for a map and MCA detector(s), and
        return the calibrated MCA data collected over the map.

        :param data: Input map configuration and results of ceria
            calibration.
        :type data: list[dict[str,object]]
        :return: Calibrated and flux-corrected MCA data.
        :rtype: nexusformat.nexus.NXentry
        """

        map_config = self.get_config(
            data, 'common.models.map.MapConfig')
        calibration_config = self.get_config(
            data, 'edd.models.MCACeriaCalibrationConfig')
        nxroot = self.get_nxroot(map_config, calibration_config)

        return nxroot

    def get_nxroot(self, map_config, calibration_config):
        """Get a map of the MCA data collected by the scans in
        `map_config`. The MCA data will be calibrated and
        flux-corrected according to the parameters included in
        `calibration_config`. The data will be returned along with
        relevant metadata in the form of a NeXus structure.

        :param map_config: The map configuration.
        :type map_config: CHAP.common.models.MapConfig.
        :param calibration_config: The calibration configuration.
        :type calibration_config:
            CHAP.edd.models.MCACeriaCalibrationConfig
        :return: A map of the calibrated and flux-corrected MCA data.
        :rtype: nexusformat.nexus.NXroot
        """
        # Third party modules
        from nexusformat.nexus import (NXdata,
                                       NXdetector,
                                       NXinstrument,
                                       NXroot)

        # Local modules
        from CHAP.common import MapProcessor

        nxroot = NXroot()

        nxroot[map_config.title] = MapProcessor.get_nxentry(map_config)
        nxentry = nxroot[map_config.title]

        for detector in calibration_config.detectors:
            nxentry.instrument = NXinstrument()
            nxentry.instrument[detector.detector_name] = NXdetector()
            nxentry.instrument[detector.detector_name].calibration = dumps(
                detector.dict())

            nxentry.instrument[detector.detector_name].data = NXdata()
            nxdata = nxentry.instrument[detector.detector_name].data
            nxdata.raw = np.empty((*map_config.shape,
                                   detector.num_bins))
            nxdata.raw.attrs['units'] = 'counts'
            nxdata.channel_energy = detector.slope_calibrated \
                * np.linspace(0, detector.max_energy_kev, detector.num_bins) \
                + detector.intercept_calibrated
            nxdata.channel_energy.attrs['units'] = 'keV'

            for map_index in np.ndindex(map_config.shape):
                scans, scan_number, scan_step_index = \
                    map_config.get_scan_step_index(map_index)
                scanparser = scans.get_scanparser(scan_number)
                nxdata.raw[map_index] = scanparser.get_detector_data(
                    calibration_config.detector_name,
                    scan_step_index)

            nxentry.data.makelink(nxdata.raw, name=detector.detector_name)
            nxentry.data.makelink(
                nxdata.channel_energy,
                name=f'{detector.detector_name}_channel_energy')
            if isinstance(nxentry.data.attrs['axes'], str):
                nxentry.data.attrs['axes'] = [
                    nxentry.data.attrs['axes'],
                    f'{detector.detector_name}_channel_energy']
            else:
                nxentry.data.attrs['axes'] += [
                    f'{detector.detector_name}_channel_energy']
            nxentry.data.attrs['signal'] = detector.detector_name

        return nxroot


class StrainAnalysisProcessor(Processor):
    """Processor that takes a map of MCA data and returns a map of
    sample strains
    """
    def process(self,
                data,
                config=None,
                save_figures=False,
                outputdir='.',
                inputdir='.',
                interactive=False):
        """Return strain analysis maps & associated metadata in an NXprocess.

        :param data: Input data containing configurations for a map,
            completed ceria calibration, and parameters for strain
            analysis
        :type data: list[PipelineData]
        :param config: Initialization parameters for an instance of
            CHAP.edd.models.StrainAnalysisConfig, defaults to
            None.
        :type config: dict, optional
        :param save_figures: Save .pngs of plots for checking inputs &
            outputs of this Processor, defaults to False.
        :type save_figures: bool, optional
        :param outputdir: Directory to which any output figures will
            be saved, defaults to '.'.
        :type outputdir: str, optional
        :param inputdir: Input directory, used only if files in the
            input configuration are not absolute paths,
            defaults to '.'.
        :type inputdir: str, optional
        :param interactive: Allows for user interactions, defaults to
            False.
        :type interactive: bool, optional
        :raises RuntimeError: Unable to get a valid strain analysis
            configuration.
        :return: NXprocess containing metadata about strain analysis
            processing parameters and empty datasets for strain maps
            to be filled in later.
        :rtype: nexusformat.nexus.NXprocess

        """
        # Get required configuration models from input data
        ceria_calibration_config = self.get_config(
            data, 'edd.models.MCACeriaCalibrationConfig', inputdir=inputdir)
        try:
            strain_analysis_config = self.get_config(
                data, 'edd.models.StrainAnalysisConfig', inputdir=inputdir)
        except Exception as data_exc:
            # Local modules
            from CHAP.edd.models import StrainAnalysisConfig

            self.logger.info('No valid strain analysis config in input '
                             + 'pipeline data, using config parameter instead')
            try:
                strain_analysis_config = StrainAnalysisConfig(
                    **config, inputdir=inputdir)
            except Exception as dict_exc:
                raise RuntimeError from dict_exc

        nxroot = self.get_nxroot(
            strain_analysis_config.map_config,
            ceria_calibration_config,
            strain_analysis_config,
            save_figures=save_figures,
            outputdir=outputdir,
            interactive=interactive)
        self.logger.debug(nxroot.tree)

        return nxroot

    def get_nxroot(self,
                   map_config,
                   ceria_calibration_config,
                   strain_analysis_config,
                   save_figures=False,
                   outputdir='.',
                   interactive=False):
        """Return NXroot containing strain maps.


        :param map_config: The map configuration.
        :type map_config: CHAP.common.models.map.MapConfig
        :param ceria_calibration_config: The calibration configuration.
        :type ceria_calibration_config:
            'CHAP.edd.models.MCACeriaCalibrationConfig'
        :param strain_analysis_config: Strain analysis processing
            configuration.
        :type strain_analysis_config:
            CHAP.edd.models.StrainAnalysisConfig
        :param save_figures: Save .pngs of plots for checking inputs &
            outputs of this Processor, defaults to False.
        :type save_figures: bool, optional
        :param outputdir: Directory to which any output figures will
            be saved, defaults to '.'.
        :type outputdir: str, optional
        :param interactive: Allows for user interactions, defaults to
            False.
        :type interactive: bool, optional
        :return: NXroot containing strain maps.
        :rtype: nexusformat.nexus.NXroot
        """
        # Third party modules
        from nexusformat.nexus import (NXcollection,
                                       NXdata,
                                       NXdetector,
                                       NXfield,
                                       NXparameters,
                                       NXprocess,
                                       NXroot)

        # Local modules
        from CHAP.common import MapProcessor
        from CHAP.edd.utils import (
            get_peak_locations,
            get_unique_hkls_ds,
        )
        from CHAP.utils.fit import FitMap

        def linkdims(nxgroup):
            for dim in map_config.dims:
                nxgroup.makelink(nxentry.data[dim])
                nxgroup.attrs[f'{dim}_indices'] = \
                    nxentry.data.attrs[f'{dim}_indices']

        if len(strain_analysis_config.detectors) != 1:
            raise RuntimeError('Multiple detectors not tested')
        for detector in strain_analysis_config.detectors:
            calibration = [
                d for d in ceria_calibration_config.detectors \
                if d.detector_name == detector.detector_name][0]
            detector.add_calibration(calibration)

        nxroot = NXroot()
        nxroot[map_config.title] = MapProcessor.get_nxentry(map_config)
        nxentry = nxroot[map_config.title]
        nxroot[f'{map_config.title}_strainanalysis'] = NXprocess()
        nxprocess = nxroot[f'{map_config.title}_strainanalysis']
        nxprocess.strain_analysis_config = dumps(strain_analysis_config.dict())

        # Setup plottable data group
        nxprocess.data = NXdata()
        nxprocess.default = 'data'
        nxdata = nxprocess.data
        nxdata.attrs['axes'] = map_config.dims
        linkdims(nxdata)

        # Get the unique HKLs and lattice spacings for the strain
        # analysis materials (assume hkl_tth_tol and tth_max are the
        # same for each detector)
        hkls, ds = get_unique_hkls_ds(
            strain_analysis_config.materials,
            tth_tol=strain_analysis_config.detectors[0].hkl_tth_tol,
            tth_max=strain_analysis_config.detectors[0].tth_max)

        # Collect raw MCA data of interest
        mca_bin_energies = []
        for i, detector in enumerate(strain_analysis_config.detectors):
            mca_bin_energies.append(
                detector.slope_calibrated
                * np.linspace(0, detector.max_energy_kev, detector.num_bins)
                + detector.intercept_calibrated)
        mca_data = strain_analysis_config.mca_data()

        # Select interactive params / save figures
        if save_figures or interactive:
            # Third party modules
            import matplotlib.pyplot as plt

            # Local modules
            from CHAP.edd.utils import select_mask_and_hkls

            # Mask during calibration
            if len(ceria_calibration_config.detectors) != 1:
                raise RuntimeError('Multiple detectors not implemented')
            for detector in ceria_calibration_config.detectors:
#                calibration_mask = detector.mca_mask()
                calibration_bin_ranges = detector.include_bin_ranges

            if interactive:
                # Local modules
                from CHAP.edd.utils import select_material_params

                tth = strain_analysis_config.detectors[0].tth_calibrated
                strain_analysis_config.materials = select_material_params(
                    mca_bin_energies[0], mca_data[0][0], tth,
                    materials=strain_analysis_config.materials)
                self.logger.debug(
                    f'materials: {strain_analysis_config.materials}')
            for i, detector in enumerate(strain_analysis_config.detectors):
                fig, include_bin_ranges, hkl_indices = select_mask_and_hkls(
                    mca_bin_energies[i], mca_data[i][0], hkls, ds,
                    detector.tth_calibrated, detector.include_bin_ranges,
                    detector.hkl_indices, detector.detector_name, mca_data[i],
#                    calibration_mask=calibration_mask,
                    calibration_bin_ranges=calibration_bin_ranges,
                    interactive=interactive)
                detector.include_bin_ranges = include_bin_ranges
                detector.hkl_indices = hkl_indices
                if save_figures:
                    fig.savefig(os.path.join(
                        outputdir,
                        f'{detector.detector_name}_strainanalysis_fit_mask_hkls.png'))
                plt.close()

        for i, detector in enumerate(strain_analysis_config.detectors):
            # Setup NXdata group
            self.logger.debug(
                f'Setting up NXdata group for {detector.detector_name}')
            nxprocess[detector.detector_name] = NXdetector()
            nxdetector = nxprocess[detector.detector_name]
            nxdetector.local_name = detector.detector_name
            nxdetector.detector_config = dumps(detector.dict())
            nxdetector.data = NXdata()
            det_nxdata = nxdetector.data
            det_nxdata.attrs['axes'] = map_config.dims + ['energy']
            linkdims(det_nxdata)
            mask = detector.mca_mask()
            energies = mca_bin_energies[i][mask]
            det_nxdata.energy = NXfield(value=energies,
                                        attrs={'units': 'keV'})
            det_nxdata.attrs['energy_indices'] = len(map_config.dims)
            det_nxdata.intensity = NXfield(
                dtype='uint16',
                shape=(*map_config.shape, len(energies)),
                attrs={'units': 'counts'})
            det_nxdata.microstrain = NXfield(
                dtype='float64',
                shape=map_config.shape,
                attrs={'long_name': 'Strain (\u03BC\u03B5)'})

            # Gather detector data
            self.logger.debug(
                f'Gathering detector data for {detector.detector_name}')
            for j, map_index in enumerate(np.ndindex(map_config.shape)):
                det_nxdata.intensity[map_index] = \
                    mca_data[i][j].astype('uint16')[mask]
            det_nxdata.summed_intensity = det_nxdata.intensity.sum(axis=-1)

            # Perform strain analysis
            self.logger.debug(
                f'Beginning strain analysis for {detector.detector_name}')

            # Get the HKLs and lattice spacings that will be used for
            # fitting
            fit_hkls  = np.asarray([hkls[i] for i in detector.hkl_indices])
            fit_ds  = np.asarray([ds[i] for i in detector.hkl_indices])
            peak_locations = get_peak_locations(
                fit_ds, detector.tth_calibrated)
            # KLS: Use the below def of peak_locations when
            # FitMap.create_multipeak_model can accept a list of maps
            # for centers.
            # tth = np.radians(detector.map_tth(map_config))
            # peak_locations = [get_peak_locations(d0, tth) for d0 in fit_ds]

            # Perform initial fit: assume uniform strain for all HKLs
            self.logger.debug('Performing uniform fit')
            fit = FitMap(det_nxdata.intensity.nxdata, x=energies)
            fit.create_multipeak_model(
                peak_locations,
                fit_type='uniform',
                peak_models=detector.peak_models,
                background=detector.background)
            fit.fit()
            uniform_fit_centers = [
                fit.best_values[
                    fit.best_parameters().index(f'peak{i+1}_center')]
                for i in range(len(peak_locations))]
            uniform_fit_errors = [
                fit.best_errors[
                   fit.best_parameters().index(f'peak{i+1}_center')]
                for i in range(len(peak_locations))]

            # Add uniform fit results to the NeXus structure
            nxdetector.uniform_fit = NXcollection()
            fit_nxgroup = nxdetector.uniform_fit
            # Full map of results
            fit_nxgroup.results = NXdata()
            fit_nxdata = fit_nxgroup.results
            fit_nxdata.attrs['axes'] = map_config.dims + ['energy']
            linkdims(fit_nxdata)
            fit_nxdata.makelink(det_nxdata.energy)
            fit_nxdata.attrs['energy_indices'] = len(map_config.dims)
            fit_nxdata.best_fit= fit.best_fit
            fit_nxdata.residuals = fit.residual

            # Peak-by-peak results
            fit_nxgroup.fit_hkl_centers = NXdata()
            fit_nxdata = fit_nxgroup.fit_hkl_centers
            fit_nxdata.attrs['axes'] = map_config.dims
            linkdims(fit_nxdata)
            for hkl, center_guess, centers_fit, centers_error in zip(
                    fit_hkls, peak_locations, uniform_fit_centers,
                    uniform_fit_errors):
                hkl_name = '_'.join(str(hkl)[1:-1].split(' '))
                fit_nxgroup[hkl_name] = NXparameters()
                fit_nxgroup[hkl_name].initial_guess = center_guess
                fit_nxgroup[hkl_name].initial_guess.attrs['units'] = 'keV'
                fit_nxgroup[hkl_name].centers = NXdata()
                fit_nxgroup[hkl_name].centers.attrs['axes'] = map_config.dims
                linkdims(fit_nxgroup[hkl_name].centers)
                fit_nxgroup[hkl_name].centers.values = NXfield(
                    value=centers_fit, attrs={'units': 'keV'})
                fit_nxgroup[hkl_name].centers.errors = NXfield(
                    value=centers_error)
                fit_nxdata.makelink(fit_nxgroup[f'{hkl_name}/centers/values'],
                                    name=hkl_name)

            # Perform second fit: do not assume uniform strain for all
            # HKLs, and use the fit peak centers from the uniform fit
            # as inital guesses
            self.logger.debug('Performing unconstrained fit')
            fit.create_multipeak_model(fit_type='unconstrained')
            fit.fit()
            unconstrained_fit_centers = np.array(
                [fit.best_values[
                    fit.best_parameters()\
                    .index(f'peak{i+1}_center')]
                 for i in range(len(peak_locations))])
            unconstrained_fit_errors = np.array(
                [fit.best_errors[
                    fit.best_parameters()\
                    .index(f'peak{i+1}_center')]
                 for i in range(len(peak_locations))])
            tth_map = detector.get_tth_map(map_config)
            nominal_centers = np.asarray(
                [get_peak_locations(d0, tth_map) for d0 in fit_ds])
            unconstrained_strains = np.log(
                nominal_centers / unconstrained_fit_centers)
            unconstrained_strain = np.mean(unconstrained_strains, axis=0)
            det_nxdata.microstrain.nxdata = unconstrained_strain * 1e6

            # Add unconstrained fit results to the NeXus structure
            nxdetector.unconstrained_fit = NXcollection()
            fit_nxgroup = nxdetector.unconstrained_fit
            # Full map of results
            fit_nxgroup.data = NXdata()
            fit_nxdata = fit_nxgroup.data
            fit_nxdata.attrs['axes'] = map_config.dims + ['energy']
            linkdims(fit_nxdata)
            fit_nxdata.makelink(det_nxdata.energy)
            fit_nxdata.attrs['energy_indices'] = len(map_config.dims)
            fit_nxdata.best_fit= fit.best_fit
            fit_nxdata.residuals = fit.residual
            # Peak-by-peak results
            fit_nxgroup.fit_hkl_centers = NXdata()
            fit_nxdata = fit_nxgroup.fit_hkl_centers
            fit_nxdata.attrs['axes'] = map_config.dims
            linkdims(fit_nxdata)
            for hkl, center_guess, centers_fit, centers_error in zip(
                    fit_hkls, peak_locations, unconstrained_fit_centers,
                    unconstrained_fit_errors):
                hkl_name = '_'.join(str(hkl)[1:-1].split(' '))
                fit_nxgroup[hkl_name] = NXparameters()
                fit_nxgroup[hkl_name].initial_guess = center_guess
                fit_nxgroup[hkl_name].initial_guess.attrs['units'] = 'keV'
                fit_nxgroup[hkl_name].centers = NXdata()
                fit_nxgroup[hkl_name].centers.attrs['axes'] = map_config.dims
                linkdims(fit_nxgroup[hkl_name].centers)
                fit_nxgroup[hkl_name].centers.values = NXfield(
                    value=centers_fit, attrs={'units': 'keV'})
                fit_nxgroup[hkl_name].centers.errors = NXfield(
                    value=centers_error)
                fit_nxdata.makelink(fit_nxgroup[f'{hkl_name}/centers/values'],
                                    name=hkl_name)
        return nxroot


if __name__ == '__main__':
    # Local modules
    from CHAP.processor import main

    main()<|MERGE_RESOLUTION|>--- conflicted
+++ resolved
@@ -227,15 +227,12 @@
                        label='diffraction volume'
                        + f' ({detector.measurement_mode})')
             ax.legend()
-<<<<<<< HEAD
-=======
             ax.text(
                 0, 1,
                 f'Diffraction volume length: {dvl:.2f}',
                 ha='left', va='top',
                 #transform=ax.get_xaxis_transform())
                 transform=ax.transAxes)
->>>>>>> 14d9ad91
             if save_figures:
                 figfile = os.path.join(outputdir,
                                        f'{detector.detector_name}_dvl.png')
