--- conflicted
+++ resolved
@@ -3458,8 +3458,8 @@
             # Perform the fit
             self.logger.info(f'Fitting detector {detector.id} ...')
             uniform_results, unconstrained_results = get_spectra_fits(
-<<<<<<< HEAD
-                np.squeeze(intensities), energies, peak_locations[use_peaks], detector)
+                np.squeeze(intensities[mask]), energies[mask],
+                peak_locations[use_peaks], detector)
             if intensities.shape[0] == 1:
                 uniform_results = {k: [v] for k, v in uniform_results.items()}
                 unconstrained_results = {k: [v] for k, v in unconstrained_results.items()}
@@ -3468,10 +3468,7 @@
                     uniform_results[f'{field}_errors'] = np.asarray(uniform_results[f'{field}_errors']).T
                     unconstrained_results[field] = np.asarray(unconstrained_results[field]).T
                     unconstrained_results[f'{field}_errors'] = np.asarray(unconstrained_results[f'{field}_errors']).T
-=======
-                intensities, energies[mask], peak_locations[use_peaks],
-                detector)
->>>>>>> 222202cf
+
             self.logger.info('... done')
 
             # Add the fit results to the list of points
